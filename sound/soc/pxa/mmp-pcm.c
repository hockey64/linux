--- conflicted
+++ resolved
@@ -131,12 +131,8 @@
 	dma_data.dma_res = r;
 	dma_data.ssp_id = cpu_dai->id;
 
-<<<<<<< HEAD
-	return snd_dmaengine_pcm_open(substream, filter, &dma_data);
-=======
 	return snd_dmaengine_pcm_open_request_chan(substream, filter,
 		    &dma_data);
->>>>>>> 6f1fd93e
 }
 
 static int mmp_pcm_mmap(struct snd_pcm_substream *substream,
@@ -153,11 +149,7 @@
 
 struct snd_pcm_ops mmp_pcm_ops = {
 	.open		= mmp_pcm_open,
-<<<<<<< HEAD
-	.close		= snd_dmaengine_pcm_close,
-=======
 	.close		= snd_dmaengine_pcm_close_release_chan,
->>>>>>> 6f1fd93e
 	.ioctl		= snd_pcm_lib_ioctl,
 	.hw_params	= mmp_pcm_hw_params,
 	.trigger	= snd_dmaengine_pcm_trigger,
