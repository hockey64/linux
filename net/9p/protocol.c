--- conflicted
+++ resolved
@@ -439,27 +439,10 @@
 						 stbuf->extension, stbuf->n_uid,
 						 stbuf->n_gid, stbuf->n_muid);
 			} break;
-<<<<<<< HEAD
 		case 'V':{
-				int32_t count = va_arg(ap, int32_t);
+				uint32_t count = va_arg(ap, uint32_t);
 				struct iov_iter *from =
 						va_arg(ap, struct iov_iter *);
-=======
-		case 'D':{
-				uint32_t count = va_arg(ap, uint32_t);
-				const void *data = va_arg(ap, const void *);
-
-				errcode = p9pdu_writef(pdu, proto_version, "d",
-									count);
-				if (!errcode && pdu_write(pdu, data, count))
-					errcode = -EFAULT;
-			}
-			break;
-		case 'U':{
-				uint32_t count = va_arg(ap, uint32_t);
-				const char __user *udata =
-						va_arg(ap, const void __user *);
->>>>>>> f569d3ef
 				errcode = p9pdu_writef(pdu, proto_version, "d",
 									count);
 				if (!errcode && pdu_write_u(pdu, from, count))
