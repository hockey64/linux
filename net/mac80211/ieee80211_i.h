/*
 * Copyright 2002-2005, Instant802 Networks, Inc.
 * Copyright 2005, Devicescape Software, Inc.
 * Copyright 2006-2007	Jiri Benc <jbenc@suse.cz>
 * Copyright 2007-2008	Johannes Berg <johannes@sipsolutions.net>
 *
 * This program is free software; you can redistribute it and/or modify
 * it under the terms of the GNU General Public License version 2 as
 * published by the Free Software Foundation.
 */

#ifndef IEEE80211_I_H
#define IEEE80211_I_H

#include <linux/kernel.h>
#include <linux/device.h>
#include <linux/if_ether.h>
#include <linux/interrupt.h>
#include <linux/list.h>
#include <linux/netdevice.h>
#include <linux/skbuff.h>
#include <linux/workqueue.h>
#include <linux/types.h>
#include <linux/spinlock.h>
#include <linux/etherdevice.h>
#include <net/ieee80211_radiotap.h>
#include <net/cfg80211.h>
#include <net/mac80211.h>
#include "key.h"
#include "sta_info.h"

struct ieee80211_local;

/* Maximum number of broadcast/multicast frames to buffer when some of the
 * associated stations are using power saving. */
#define AP_MAX_BC_BUFFER 128

/* Maximum number of frames buffered to all STAs, including multicast frames.
 * Note: increasing this limit increases the potential memory requirement. Each
 * frame can be up to about 2 kB long. */
#define TOTAL_MAX_TX_BUFFER 512

/* Required encryption head and tailroom */
#define IEEE80211_ENCRYPT_HEADROOM 8
#define IEEE80211_ENCRYPT_TAILROOM 18

/* IEEE 802.11 (Ch. 9.5 Defragmentation) requires support for concurrent
 * reception of at least three fragmented frames. This limit can be increased
 * by changing this define, at the cost of slower frame reassembly and
 * increased memory use (about 2 kB of RAM per entry). */
#define IEEE80211_FRAGMENT_MAX 4

/*
 * Time after which we ignore scan results and no longer report/use
 * them in any way.
 */
#define IEEE80211_SCAN_RESULT_EXPIRE (10 * HZ)

#define TU_TO_EXP_TIME(x)	(jiffies + usecs_to_jiffies((x) * 1024))

#define IEEE80211_DEFAULT_UAPSD_QUEUES \
	(IEEE80211_WMM_IE_STA_QOSINFO_AC_BK |	\
	 IEEE80211_WMM_IE_STA_QOSINFO_AC_BE |	\
	 IEEE80211_WMM_IE_STA_QOSINFO_AC_VI |	\
	 IEEE80211_WMM_IE_STA_QOSINFO_AC_VO)

#define IEEE80211_DEFAULT_MAX_SP_LEN		\
	IEEE80211_WMM_IE_STA_QOSINFO_SP_ALL

struct ieee80211_fragment_entry {
	unsigned long first_frag_time;
	unsigned int seq;
	unsigned int rx_queue;
	unsigned int last_frag;
	unsigned int extra_len;
	struct sk_buff_head skb_list;
	int ccmp; /* Whether fragments were encrypted with CCMP */
	u8 last_pn[6]; /* PN of the last fragment if CCMP was used */
};


struct ieee80211_bss {
	/* don't want to look up all the time */
	size_t ssid_len;
	u8 ssid[IEEE80211_MAX_SSID_LEN];

	u8 dtim_period;

	bool wmm_used;
	bool uapsd_supported;

	unsigned long last_probe_resp;

#ifdef CONFIG_MAC80211_MESH
	u8 *mesh_id;
	size_t mesh_id_len;
	u8 *mesh_cfg;
#endif

#define IEEE80211_MAX_SUPP_RATES 32
	u8 supp_rates[IEEE80211_MAX_SUPP_RATES];
	size_t supp_rates_len;

	/*
	 * During assocation, we save an ERP value from a probe response so
	 * that we can feed ERP info to the driver when handling the
	 * association completes. these fields probably won't be up-to-date
	 * otherwise, you probably don't want to use them.
	 */
	bool has_erp_value;
	u8 erp_value;
};

static inline u8 *bss_mesh_cfg(struct ieee80211_bss *bss)
{
#ifdef CONFIG_MAC80211_MESH
	return bss->mesh_cfg;
#endif
	return NULL;
}

static inline u8 *bss_mesh_id(struct ieee80211_bss *bss)
{
#ifdef CONFIG_MAC80211_MESH
	return bss->mesh_id;
#endif
	return NULL;
}

static inline u8 bss_mesh_id_len(struct ieee80211_bss *bss)
{
#ifdef CONFIG_MAC80211_MESH
	return bss->mesh_id_len;
#endif
	return 0;
}


typedef unsigned __bitwise__ ieee80211_tx_result;
#define TX_CONTINUE	((__force ieee80211_tx_result) 0u)
#define TX_DROP		((__force ieee80211_tx_result) 1u)
#define TX_QUEUED	((__force ieee80211_tx_result) 2u)

#define IEEE80211_TX_FRAGMENTED		BIT(0)
#define IEEE80211_TX_UNICAST		BIT(1)
#define IEEE80211_TX_PS_BUFFERED	BIT(2)

struct ieee80211_tx_data {
	struct sk_buff *skb;
	struct ieee80211_local *local;
	struct ieee80211_sub_if_data *sdata;
	struct sta_info *sta;
	struct ieee80211_key *key;

	struct ieee80211_channel *channel;

	u16 ethertype;
	unsigned int flags;
};


typedef unsigned __bitwise__ ieee80211_rx_result;
#define RX_CONTINUE		((__force ieee80211_rx_result) 0u)
#define RX_DROP_UNUSABLE	((__force ieee80211_rx_result) 1u)
#define RX_DROP_MONITOR		((__force ieee80211_rx_result) 2u)
#define RX_QUEUED		((__force ieee80211_rx_result) 3u)

#define IEEE80211_RX_IN_SCAN		BIT(0)
/* frame is destined to interface currently processed (incl. multicast frames) */
#define IEEE80211_RX_RA_MATCH		BIT(1)
#define IEEE80211_RX_AMSDU		BIT(2)
#define IEEE80211_RX_FRAGMENTED		BIT(3)
/* only add flags here that do not change with subframes of an aMPDU */

struct ieee80211_rx_data {
	struct sk_buff *skb;
	struct ieee80211_local *local;
	struct ieee80211_sub_if_data *sdata;
	struct sta_info *sta;
	struct ieee80211_key *key;

	unsigned int flags;
	int queue;
	u32 tkip_iv32;
	u16 tkip_iv16;
};

struct beacon_data {
	u8 *head, *tail;
	int head_len, tail_len;
	int dtim_period;
};

struct ieee80211_if_ap {
	struct beacon_data *beacon;

	struct list_head vlans;

	/* yes, this looks ugly, but guarantees that we can later use
	 * bitmap_empty :)
	 * NB: don't touch this bitmap, use sta_info_{set,clear}_tim_bit */
	u8 tim[sizeof(unsigned long) * BITS_TO_LONGS(IEEE80211_MAX_AID + 1)];
	struct sk_buff_head ps_bc_buf;
	atomic_t num_sta_ps; /* number of stations in PS mode */
	int dtim_count;
};

struct ieee80211_if_wds {
	struct sta_info *sta;
	u8 remote_addr[ETH_ALEN];
};

struct ieee80211_if_vlan {
	struct list_head list;

	/* used for all tx if the VLAN is configured to 4-addr mode */
	struct sta_info *sta;
};

struct mesh_stats {
	__u32 fwded_mcast;		/* Mesh forwarded multicast frames */
	__u32 fwded_unicast;		/* Mesh forwarded unicast frames */
	__u32 fwded_frames;		/* Mesh total forwarded frames */
	__u32 dropped_frames_ttl;	/* Not transmitted since mesh_ttl == 0*/
	__u32 dropped_frames_no_route;	/* Not transmitted, no route found */
	atomic_t estab_plinks;
};

#define PREQ_Q_F_START		0x1
#define PREQ_Q_F_REFRESH	0x2
struct mesh_preq_queue {
	struct list_head list;
	u8 dst[ETH_ALEN];
	u8 flags;
};

enum ieee80211_work_type {
	IEEE80211_WORK_ABORT,
	IEEE80211_WORK_DIRECT_PROBE,
	IEEE80211_WORK_AUTH,
	IEEE80211_WORK_ASSOC,
	IEEE80211_WORK_REMAIN_ON_CHANNEL,
};

/**
 * enum work_done_result - indicates what to do after work was done
 *
 * @WORK_DONE_DESTROY: This work item is no longer needed, destroy.
 * @WORK_DONE_REQUEUE: This work item was reset to be reused, and
 *	should be requeued.
 */
enum work_done_result {
	WORK_DONE_DESTROY,
	WORK_DONE_REQUEUE,
};

struct ieee80211_work {
	struct list_head list;

	struct rcu_head rcu_head;

	struct ieee80211_sub_if_data *sdata;

	enum work_done_result (*done)(struct ieee80211_work *wk,
				      struct sk_buff *skb);

	struct ieee80211_channel *chan;
	enum nl80211_channel_type chan_type;

	unsigned long timeout;
	enum ieee80211_work_type type;

	u8 filter_ta[ETH_ALEN];

	bool started;

	union {
		struct {
			int tries;
			u16 algorithm, transaction;
			u8 ssid[IEEE80211_MAX_SSID_LEN];
			u8 ssid_len;
			u8 key[WLAN_KEY_LEN_WEP104];
			u8 key_len, key_idx;
			bool privacy;
		} probe_auth;
		struct {
			struct cfg80211_bss *bss;
			const u8 *supp_rates;
			const u8 *ht_information_ie;
			enum ieee80211_smps_mode smps;
			int tries;
			u16 capability;
			u8 prev_bssid[ETH_ALEN];
			u8 ssid[IEEE80211_MAX_SSID_LEN];
			u8 ssid_len;
			u8 supp_rates_len;
			bool wmm_used, use_11n, uapsd_used;
		} assoc;
		struct {
			u32 duration;
<<<<<<< HEAD
			bool started;
=======
>>>>>>> 5ffaf8a3
		} remain;
	};

	int ie_len;
	/* must be last */
	u8 ie[0];
};

/* flags used in struct ieee80211_if_managed.flags */
enum ieee80211_sta_flags {
	IEEE80211_STA_BEACON_POLL	= BIT(0),
	IEEE80211_STA_CONNECTION_POLL	= BIT(1),
	IEEE80211_STA_CONTROL_PORT	= BIT(2),
	IEEE80211_STA_DISABLE_11N	= BIT(4),
	IEEE80211_STA_CSA_RECEIVED	= BIT(5),
	IEEE80211_STA_MFP_ENABLED	= BIT(6),
	IEEE80211_STA_UAPSD_ENABLED	= BIT(7),
};

struct ieee80211_if_managed {
	struct timer_list timer;
	struct timer_list conn_mon_timer;
	struct timer_list bcn_mon_timer;
	struct timer_list chswitch_timer;
	struct work_struct work;
	struct work_struct monitor_work;
	struct work_struct chswitch_work;
	struct work_struct beacon_loss_work;

	unsigned long probe_timeout;
	int probe_send_count;

	struct mutex mtx;
	struct cfg80211_bss *associated;

	u8 bssid[ETH_ALEN];

	u16 aid;

	struct sk_buff_head skb_queue;

	unsigned long timers_running; /* used for quiesce/restart */
	bool powersave; /* powersave requested for this iface */
	enum ieee80211_smps_mode req_smps, /* requested smps mode */
				 ap_smps; /* smps mode AP thinks we're in */

	unsigned int flags;

	u32 beacon_crc;

	enum {
		IEEE80211_MFP_DISABLED,
		IEEE80211_MFP_OPTIONAL,
		IEEE80211_MFP_REQUIRED
	} mfp; /* management frame protection */

	int wmm_last_param_set;

	u8 use_4addr;
};

enum ieee80211_ibss_request {
	IEEE80211_IBSS_REQ_RUN	= 0,
};

struct ieee80211_if_ibss {
	struct timer_list timer;
	struct work_struct work;

	struct sk_buff_head skb_queue;

	unsigned long request;
	unsigned long last_scan_completed;

	bool timer_running;

	bool fixed_bssid;
	bool fixed_channel;
	bool privacy;

	u8 bssid[ETH_ALEN];
	u8 ssid[IEEE80211_MAX_SSID_LEN];
	u8 ssid_len, ie_len;
	u8 *ie;
	struct ieee80211_channel *channel;

	unsigned long ibss_join_req;
	/* probe response/beacon for IBSS */
	struct sk_buff *presp, *skb;

	enum {
		IEEE80211_IBSS_MLME_SEARCH,
		IEEE80211_IBSS_MLME_JOINED,
	} state;
};

struct ieee80211_if_mesh {
	struct work_struct work;
	struct timer_list housekeeping_timer;
	struct timer_list mesh_path_timer;
	struct timer_list mesh_path_root_timer;
	struct sk_buff_head skb_queue;

	unsigned long timers_running;

	unsigned long wrkq_flags;

	u8 mesh_id[IEEE80211_MAX_MESH_ID_LEN];
	size_t mesh_id_len;
	/* Active Path Selection Protocol Identifier */
	u8 mesh_pp_id;
	/* Active Path Selection Metric Identifier */
	u8 mesh_pm_id;
	/* Congestion Control Mode Identifier */
	u8 mesh_cc_id;
	/* Synchronization Protocol Identifier */
	u8 mesh_sp_id;
	/* Authentication Protocol Identifier */
	u8 mesh_auth_id;
	/* Local mesh Sequence Number */
	u32 sn;
	/* Last used PREQ ID */
	u32 preq_id;
	atomic_t mpaths;
	/* Timestamp of last SN update */
	unsigned long last_sn_update;
	/* Timestamp of last SN sent */
	unsigned long last_preq;
	struct mesh_rmc *rmc;
	spinlock_t mesh_preq_queue_lock;
	struct mesh_preq_queue preq_queue;
	int preq_queue_len;
	struct mesh_stats mshstats;
	struct mesh_config mshcfg;
	u32 mesh_seqnum;
	bool accepting_plinks;
};

#ifdef CONFIG_MAC80211_MESH
#define IEEE80211_IFSTA_MESH_CTR_INC(msh, name)	\
	do { (msh)->mshstats.name++; } while (0)
#else
#define IEEE80211_IFSTA_MESH_CTR_INC(msh, name) \
	do { } while (0)
#endif

/**
 * enum ieee80211_sub_if_data_flags - virtual interface flags
 *
 * @IEEE80211_SDATA_ALLMULTI: interface wants all multicast packets
 * @IEEE80211_SDATA_PROMISC: interface is promisc
 * @IEEE80211_SDATA_OPERATING_GMODE: operating in G-only mode
 * @IEEE80211_SDATA_DONT_BRIDGE_PACKETS: bridge packets between
 *	associated stations and deliver multicast frames both
 *	back to wireless media and to the local net stack.
 */
enum ieee80211_sub_if_data_flags {
	IEEE80211_SDATA_ALLMULTI		= BIT(0),
	IEEE80211_SDATA_PROMISC			= BIT(1),
	IEEE80211_SDATA_OPERATING_GMODE		= BIT(2),
	IEEE80211_SDATA_DONT_BRIDGE_PACKETS	= BIT(3),
};

struct ieee80211_sub_if_data {
	struct list_head list;

	struct wireless_dev wdev;

	/* keys */
	struct list_head key_list;

	struct net_device *dev;
	struct ieee80211_local *local;

	unsigned int flags;

	int drop_unencrypted;

	char name[IFNAMSIZ];

	/*
	 * keep track of whether the HT opmode (stored in
	 * vif.bss_info.ht_operation_mode) is valid.
	 */
	bool ht_opmode_valid;

	/* Fragment table for host-based reassembly */
	struct ieee80211_fragment_entry	fragments[IEEE80211_FRAGMENT_MAX];
	unsigned int fragment_next;

#define NUM_DEFAULT_KEYS 4
#define NUM_DEFAULT_MGMT_KEYS 2
	struct ieee80211_key *keys[NUM_DEFAULT_KEYS + NUM_DEFAULT_MGMT_KEYS];
	struct ieee80211_key *default_key;
	struct ieee80211_key *default_mgmt_key;

	u16 sequence_number;

	/*
	 * AP this belongs to: self in AP mode and
	 * corresponding AP in VLAN mode, NULL for
	 * all others (might be needed later in IBSS)
	 */
	struct ieee80211_if_ap *bss;

	/* bitmap of allowed (non-MCS) rate indexes for rate control */
	u32 rc_rateidx_mask[IEEE80211_NUM_BANDS];

	union {
		struct ieee80211_if_ap ap;
		struct ieee80211_if_wds wds;
		struct ieee80211_if_vlan vlan;
		struct ieee80211_if_managed mgd;
		struct ieee80211_if_ibss ibss;
#ifdef CONFIG_MAC80211_MESH
		struct ieee80211_if_mesh mesh;
#endif
		u32 mntr_flags;
	} u;

#ifdef CONFIG_MAC80211_DEBUGFS
	struct {
		struct dentry *dir;
		struct dentry *default_key;
		struct dentry *default_mgmt_key;
	} debugfs;
#endif
	/* must be last, dynamically sized area in this! */
	struct ieee80211_vif vif;
};

static inline
struct ieee80211_sub_if_data *vif_to_sdata(struct ieee80211_vif *p)
{
	return container_of(p, struct ieee80211_sub_if_data, vif);
}

static inline void
ieee80211_sdata_set_mesh_id(struct ieee80211_sub_if_data *sdata,
			    u8 mesh_id_len, u8 *mesh_id)
{
#ifdef CONFIG_MAC80211_MESH
	struct ieee80211_if_mesh *ifmsh = &sdata->u.mesh;
	ifmsh->mesh_id_len = mesh_id_len;
	memcpy(ifmsh->mesh_id, mesh_id, mesh_id_len);
#else
	WARN_ON(1);
#endif
}

enum {
	IEEE80211_RX_MSG	= 1,
	IEEE80211_TX_STATUS_MSG	= 2,
	IEEE80211_DELBA_MSG	= 3,
	IEEE80211_ADDBA_MSG	= 4,
};

enum queue_stop_reason {
	IEEE80211_QUEUE_STOP_REASON_DRIVER,
	IEEE80211_QUEUE_STOP_REASON_PS,
	IEEE80211_QUEUE_STOP_REASON_CSA,
	IEEE80211_QUEUE_STOP_REASON_AGGREGATION,
	IEEE80211_QUEUE_STOP_REASON_SUSPEND,
	IEEE80211_QUEUE_STOP_REASON_SKB_ADD,
};

/**
 * mac80211 scan flags - currently active scan mode
 *
 * @SCAN_SW_SCANNING: We're currently in the process of scanning but may as
 *	well be on the operating channel
 * @SCAN_HW_SCANNING: The hardware is scanning for us, we have no way to
 *	determine if we are on the operating channel or not
 * @SCAN_OFF_CHANNEL: We're off our operating channel for scanning,
 *	gets only set in conjunction with SCAN_SW_SCANNING
 */
enum {
	SCAN_SW_SCANNING,
	SCAN_HW_SCANNING,
	SCAN_OFF_CHANNEL,
};

/**
 * enum mac80211_scan_state - scan state machine states
 *
 * @SCAN_DECISION: Main entry point to the scan state machine, this state
 *	determines if we should keep on scanning or switch back to the
 *	operating channel
 * @SCAN_SET_CHANNEL: Set the next channel to be scanned
 * @SCAN_SEND_PROBE: Send probe requests and wait for probe responses
 * @SCAN_LEAVE_OPER_CHANNEL: Leave the operating channel, notify the AP
 *	about us leaving the channel and stop all associated STA interfaces
 * @SCAN_ENTER_OPER_CHANNEL: Enter the operating channel again, notify the
 *	AP about us being back and restart all associated STA interfaces
 */
enum mac80211_scan_state {
	SCAN_DECISION,
	SCAN_SET_CHANNEL,
	SCAN_SEND_PROBE,
	SCAN_LEAVE_OPER_CHANNEL,
	SCAN_ENTER_OPER_CHANNEL,
};

struct ieee80211_local {
	/* embed the driver visible part.
	 * don't cast (use the static inlines below), but we keep
	 * it first anyway so they become a no-op */
	struct ieee80211_hw hw;

	const struct ieee80211_ops *ops;

	/*
	 * work stuff, potentially off-channel (in the future)
	 */
	struct mutex work_mtx;
	struct list_head work_list;
	struct timer_list work_timer;
	struct work_struct work_work;
	struct sk_buff_head work_skb_queue;

	/*
	 * private workqueue to mac80211. mac80211 makes this accessible
	 * via ieee80211_queue_work()
	 */
	struct workqueue_struct *workqueue;

	unsigned long queue_stop_reasons[IEEE80211_MAX_QUEUES];
	/* also used to protect ampdu_ac_queue and amdpu_ac_stop_refcnt */
	spinlock_t queue_stop_reason_lock;

	int open_count;
	int monitors, cooked_mntrs;
	/* number of interfaces with corresponding FIF_ flags */
	int fif_fcsfail, fif_plcpfail, fif_control, fif_other_bss, fif_pspoll;
	unsigned int filter_flags; /* FIF_* */

	/* protects the aggregated multicast list and filter calls */
	spinlock_t filter_lock;

	/* used for uploading changed mc list */
	struct work_struct reconfig_filter;

	/* used to reconfigure hardware SM PS */
	struct work_struct recalc_smps;

	/* aggregated multicast list */
	struct dev_addr_list *mc_list;
	int mc_count;

	bool tim_in_locked_section; /* see ieee80211_beacon_get() */

	/*
	 * suspended is true if we finished all the suspend _and_ we have
	 * not yet come up from resume. This is to be used by mac80211
	 * to ensure driver sanity during suspend and mac80211's own
	 * sanity. It can eventually be used for WoW as well.
	 */
	bool suspended;

	/*
	 * Resuming is true while suspended, but when we're reprogramming the
	 * hardware -- at that time it's allowed to use ieee80211_queue_work()
	 * again even though some other parts of the stack are still suspended
	 * and we still drop received frames to avoid waking the stack.
	 */
	bool resuming;

	/*
	 * quiescing is true during the suspend process _only_ to
	 * ease timer cancelling etc.
	 */
	bool quiescing;

	/* device is started */
	bool started;

	int tx_headroom; /* required headroom for hardware/radiotap */

	/* Tasklet and skb queue to process calls from IRQ mode. All frames
	 * added to skb_queue will be processed, but frames in
	 * skb_queue_unreliable may be dropped if the total length of these
	 * queues increases over the limit. */
#define IEEE80211_IRQSAFE_QUEUE_LIMIT 128
	struct tasklet_struct tasklet;
	struct sk_buff_head skb_queue;
	struct sk_buff_head skb_queue_unreliable;

	/* Station data */
	/*
	 * The lock only protects the list, hash, timer and counter
	 * against manipulation, reads are done in RCU. Additionally,
	 * the lock protects each BSS's TIM bitmap.
	 */
	spinlock_t sta_lock;
	unsigned long num_sta;
	struct list_head sta_list;
	struct sta_info *sta_hash[STA_HASH_SIZE];
	struct timer_list sta_cleanup;
	int sta_generation;

	struct sk_buff_head pending[IEEE80211_MAX_QUEUES];
	struct tasklet_struct tx_pending_tasklet;

	/*
	 * This lock is used to prevent concurrent A-MPDU
	 * session start/stop processing, this thus also
	 * synchronises the ->ampdu_action() callback to
	 * drivers and limits it to one at a time.
	 */
	spinlock_t ampdu_lock;

	/* number of interfaces with corresponding IFF_ flags */
	atomic_t iff_allmultis, iff_promiscs;

	struct rate_control_ref *rate_ctrl;

	struct crypto_blkcipher *wep_tx_tfm;
	struct crypto_blkcipher *wep_rx_tfm;
	u32 wep_iv;

	/* see iface.c */
	struct list_head interfaces;
	struct mutex iflist_mtx;

	/*
	 * Key lock, protects sdata's key_list and sta_info's
	 * key pointers (write access, they're RCU.)
	 */
	spinlock_t key_lock;


	/* Scanning and BSS list */
	struct mutex scan_mtx;
	unsigned long scanning;
	struct cfg80211_ssid scan_ssid;
	struct cfg80211_scan_request *int_scan_req;
	struct cfg80211_scan_request *scan_req, *hw_scan_req;
	struct ieee80211_channel *scan_channel;
	enum ieee80211_band hw_scan_band;
	int scan_channel_idx;
	int scan_ies_len;

	enum mac80211_scan_state next_scan_state;
	struct delayed_work scan_work;
	struct ieee80211_sub_if_data *scan_sdata;
	enum nl80211_channel_type oper_channel_type;
	struct ieee80211_channel *oper_channel, *csa_channel;

	/* Temporary remain-on-channel for off-channel operations */
	struct ieee80211_channel *tmp_channel;
	enum nl80211_channel_type tmp_channel_type;

	/* SNMP counters */
	/* dot11CountersTable */
	u32 dot11TransmittedFragmentCount;
	u32 dot11MulticastTransmittedFrameCount;
	u32 dot11FailedCount;
	u32 dot11RetryCount;
	u32 dot11MultipleRetryCount;
	u32 dot11FrameDuplicateCount;
	u32 dot11ReceivedFragmentCount;
	u32 dot11MulticastReceivedFrameCount;
	u32 dot11TransmittedFrameCount;

#ifdef CONFIG_MAC80211_LEDS
	int tx_led_counter, rx_led_counter;
	struct led_trigger *tx_led, *rx_led, *assoc_led, *radio_led;
	char tx_led_name[32], rx_led_name[32],
	     assoc_led_name[32], radio_led_name[32];
#endif

#ifdef CONFIG_MAC80211_DEBUGFS
	struct work_struct sta_debugfs_add;
#endif

#ifdef CONFIG_MAC80211_DEBUG_COUNTERS
	/* TX/RX handler statistics */
	unsigned int tx_handlers_drop;
	unsigned int tx_handlers_queued;
	unsigned int tx_handlers_drop_unencrypted;
	unsigned int tx_handlers_drop_fragment;
	unsigned int tx_handlers_drop_wep;
	unsigned int tx_handlers_drop_not_assoc;
	unsigned int tx_handlers_drop_unauth_port;
	unsigned int rx_handlers_drop;
	unsigned int rx_handlers_queued;
	unsigned int rx_handlers_drop_nullfunc;
	unsigned int rx_handlers_drop_defrag;
	unsigned int rx_handlers_drop_short;
	unsigned int rx_handlers_drop_passive_scan;
	unsigned int tx_expand_skb_head;
	unsigned int tx_expand_skb_head_cloned;
	unsigned int rx_expand_skb_head;
	unsigned int rx_expand_skb_head2;
	unsigned int rx_handlers_fragments;
	unsigned int tx_status_drop;
#define I802_DEBUG_INC(c) (c)++
#else /* CONFIG_MAC80211_DEBUG_COUNTERS */
#define I802_DEBUG_INC(c) do { } while (0)
#endif /* CONFIG_MAC80211_DEBUG_COUNTERS */


	int total_ps_buffered; /* total number of all buffered unicast and
				* multicast packets for power saving stations
				*/
	int wifi_wme_noack_test;
	unsigned int wmm_acm; /* bit field of ACM bits (BIT(802.1D tag)) */

	/*
	 * Bitmask of enabled u-apsd queues,
	 * IEEE80211_WMM_IE_STA_QOSINFO_AC_BE & co. Needs a new association
	 * to take effect.
	 */
	unsigned int uapsd_queues;

	/*
	 * Maximum number of buffered frames AP can deliver during a
	 * service period, IEEE80211_WMM_IE_STA_QOSINFO_SP_ALL or similar.
	 * Needs a new association to take effect.
	 */
	unsigned int uapsd_max_sp_len;

	bool pspolling;
	bool offchannel_ps_enabled;
	/*
	 * PS can only be enabled when we have exactly one managed
	 * interface (and monitors) in PS, this then points there.
	 */
	struct ieee80211_sub_if_data *ps_sdata;
	struct work_struct dynamic_ps_enable_work;
	struct work_struct dynamic_ps_disable_work;
	struct timer_list dynamic_ps_timer;
	struct notifier_block network_latency_notifier;

	int user_power_level; /* in dBm */
	int power_constr_level; /* in dBm */

	enum ieee80211_smps_mode smps_mode;

	struct work_struct restart_work;

#ifdef CONFIG_MAC80211_DEBUGFS
	struct local_debugfsdentries {
		struct dentry *rcdir;
		struct dentry *stations;
		struct dentry *keys;
	} debugfs;
#endif
};

static inline struct ieee80211_sub_if_data *
IEEE80211_DEV_TO_SUB_IF(struct net_device *dev)
{
	return netdev_priv(dev);
}

/* this struct represents 802.11n's RA/TID combination along with our vif */
struct ieee80211_ra_tid {
	struct ieee80211_vif *vif;
	u8 ra[ETH_ALEN];
	u16 tid;
};

/* Parsed Information Elements */
struct ieee802_11_elems {
	u8 *ie_start;
	size_t total_len;

	/* pointers to IEs */
	u8 *ssid;
	u8 *supp_rates;
	u8 *fh_params;
	u8 *ds_params;
	u8 *cf_params;
	struct ieee80211_tim_ie *tim;
	u8 *ibss_params;
	u8 *challenge;
	u8 *wpa;
	u8 *rsn;
	u8 *erp_info;
	u8 *ext_supp_rates;
	u8 *wmm_info;
	u8 *wmm_param;
	struct ieee80211_ht_cap *ht_cap_elem;
	struct ieee80211_ht_info *ht_info_elem;
	struct ieee80211_meshconf_ie *mesh_config;
	u8 *mesh_id;
	u8 *peer_link;
	u8 *preq;
	u8 *prep;
	u8 *perr;
	struct ieee80211_rann_ie *rann;
	u8 *ch_switch_elem;
	u8 *country_elem;
	u8 *pwr_constr_elem;
	u8 *quiet_elem; 	/* first quite element */
	u8 *timeout_int;

	/* length of them, respectively */
	u8 ssid_len;
	u8 supp_rates_len;
	u8 fh_params_len;
	u8 ds_params_len;
	u8 cf_params_len;
	u8 tim_len;
	u8 ibss_params_len;
	u8 challenge_len;
	u8 wpa_len;
	u8 rsn_len;
	u8 erp_info_len;
	u8 ext_supp_rates_len;
	u8 wmm_info_len;
	u8 wmm_param_len;
	u8 mesh_id_len;
	u8 peer_link_len;
	u8 preq_len;
	u8 prep_len;
	u8 perr_len;
	u8 ch_switch_elem_len;
	u8 country_elem_len;
	u8 pwr_constr_elem_len;
	u8 quiet_elem_len;
	u8 num_of_quiet_elem;	/* can be more the one */
	u8 timeout_int_len;
};

static inline struct ieee80211_local *hw_to_local(
	struct ieee80211_hw *hw)
{
	return container_of(hw, struct ieee80211_local, hw);
}

static inline struct ieee80211_hw *local_to_hw(
	struct ieee80211_local *local)
{
	return &local->hw;
}


static inline int ieee80211_bssid_match(const u8 *raddr, const u8 *addr)
{
	return compare_ether_addr(raddr, addr) == 0 ||
	       is_broadcast_ether_addr(raddr);
}


int ieee80211_hw_config(struct ieee80211_local *local, u32 changed);
void ieee80211_tx_set_protected(struct ieee80211_tx_data *tx);
void ieee80211_bss_info_change_notify(struct ieee80211_sub_if_data *sdata,
				      u32 changed);
void ieee80211_configure_filter(struct ieee80211_local *local);
u32 ieee80211_reset_erp_info(struct ieee80211_sub_if_data *sdata);

extern bool ieee80211_disable_40mhz_24ghz;

/* STA code */
void ieee80211_sta_setup_sdata(struct ieee80211_sub_if_data *sdata);
int ieee80211_mgd_auth(struct ieee80211_sub_if_data *sdata,
		       struct cfg80211_auth_request *req);
int ieee80211_mgd_assoc(struct ieee80211_sub_if_data *sdata,
			struct cfg80211_assoc_request *req);
int ieee80211_mgd_deauth(struct ieee80211_sub_if_data *sdata,
			 struct cfg80211_deauth_request *req,
			 void *cookie);
int ieee80211_mgd_disassoc(struct ieee80211_sub_if_data *sdata,
			   struct cfg80211_disassoc_request *req,
			   void *cookie);
ieee80211_rx_result ieee80211_sta_rx_mgmt(struct ieee80211_sub_if_data *sdata,
					  struct sk_buff *skb);
void ieee80211_send_pspoll(struct ieee80211_local *local,
			   struct ieee80211_sub_if_data *sdata);
void ieee80211_recalc_ps(struct ieee80211_local *local, s32 latency);
int ieee80211_max_network_latency(struct notifier_block *nb,
				  unsigned long data, void *dummy);
void ieee80211_sta_process_chanswitch(struct ieee80211_sub_if_data *sdata,
				      struct ieee80211_channel_sw_ie *sw_elem,
				      struct ieee80211_bss *bss);
void ieee80211_sta_quiesce(struct ieee80211_sub_if_data *sdata);
void ieee80211_sta_restart(struct ieee80211_sub_if_data *sdata);

/* IBSS code */
void ieee80211_ibss_notify_scan_completed(struct ieee80211_local *local);
void ieee80211_ibss_setup_sdata(struct ieee80211_sub_if_data *sdata);
ieee80211_rx_result
ieee80211_ibss_rx_mgmt(struct ieee80211_sub_if_data *sdata, struct sk_buff *skb);
struct sta_info *ieee80211_ibss_add_sta(struct ieee80211_sub_if_data *sdata,
					u8 *bssid, u8 *addr, u32 supp_rates);
int ieee80211_ibss_join(struct ieee80211_sub_if_data *sdata,
			struct cfg80211_ibss_params *params);
int ieee80211_ibss_leave(struct ieee80211_sub_if_data *sdata);
void ieee80211_ibss_quiesce(struct ieee80211_sub_if_data *sdata);
void ieee80211_ibss_restart(struct ieee80211_sub_if_data *sdata);

/* scan/BSS handling */
void ieee80211_scan_work(struct work_struct *work);
int ieee80211_request_internal_scan(struct ieee80211_sub_if_data *sdata,
				    const u8 *ssid, u8 ssid_len);
int ieee80211_request_scan(struct ieee80211_sub_if_data *sdata,
			   struct cfg80211_scan_request *req);
void ieee80211_scan_cancel(struct ieee80211_local *local);
ieee80211_rx_result
ieee80211_scan_rx(struct ieee80211_sub_if_data *sdata, struct sk_buff *skb);

void ieee80211_mlme_notify_scan_completed(struct ieee80211_local *local);
struct ieee80211_bss *
ieee80211_bss_info_update(struct ieee80211_local *local,
			  struct ieee80211_rx_status *rx_status,
			  struct ieee80211_mgmt *mgmt,
			  size_t len,
			  struct ieee802_11_elems *elems,
			  struct ieee80211_channel *channel,
			  bool beacon);
struct ieee80211_bss *
ieee80211_rx_bss_get(struct ieee80211_local *local, u8 *bssid, int freq,
		     u8 *ssid, u8 ssid_len);
void ieee80211_rx_bss_put(struct ieee80211_local *local,
			  struct ieee80211_bss *bss);

/* off-channel helpers */
void ieee80211_offchannel_stop_beaconing(struct ieee80211_local *local);
void ieee80211_offchannel_stop_station(struct ieee80211_local *local);
void ieee80211_offchannel_return(struct ieee80211_local *local,
				 bool enable_beaconing);

/* interface handling */
int ieee80211_iface_init(void);
void ieee80211_iface_exit(void);
int ieee80211_if_add(struct ieee80211_local *local, const char *name,
		     struct net_device **new_dev, enum nl80211_iftype type,
		     struct vif_params *params);
int ieee80211_if_change_type(struct ieee80211_sub_if_data *sdata,
			     enum nl80211_iftype type);
void ieee80211_if_remove(struct ieee80211_sub_if_data *sdata);
void ieee80211_remove_interfaces(struct ieee80211_local *local);
u32 __ieee80211_recalc_idle(struct ieee80211_local *local);
void ieee80211_recalc_idle(struct ieee80211_local *local);

static inline bool ieee80211_sdata_running(struct ieee80211_sub_if_data *sdata)
{
	return netif_running(sdata->dev);
}

/* tx handling */
void ieee80211_clear_tx_pending(struct ieee80211_local *local);
void ieee80211_tx_pending(unsigned long data);
netdev_tx_t ieee80211_monitor_start_xmit(struct sk_buff *skb,
					 struct net_device *dev);
netdev_tx_t ieee80211_subif_start_xmit(struct sk_buff *skb,
				       struct net_device *dev);

/*
 * radiotap header for status frames
 */
struct ieee80211_tx_status_rtap_hdr {
	struct ieee80211_radiotap_header hdr;
	u8 rate;
	u8 padding_for_rate;
	__le16 tx_flags;
	u8 data_retries;
} __attribute__ ((packed));


/* HT */
void ieee80211_ht_cap_ie_to_sta_ht_cap(struct ieee80211_supported_band *sband,
				       struct ieee80211_ht_cap *ht_cap_ie,
				       struct ieee80211_sta_ht_cap *ht_cap);
void ieee80211_send_bar(struct ieee80211_sub_if_data *sdata, u8 *ra, u16 tid, u16 ssn);
void ieee80211_send_delba(struct ieee80211_sub_if_data *sdata,
			  const u8 *da, u16 tid,
			  u16 initiator, u16 reason_code);
int ieee80211_send_smps_action(struct ieee80211_sub_if_data *sdata,
			       enum ieee80211_smps_mode smps, const u8 *da,
			       const u8 *bssid);

void ieee80211_sta_stop_rx_ba_session(struct ieee80211_sub_if_data *sdata, u8 *da,
				u16 tid, u16 initiator, u16 reason);
void __ieee80211_stop_rx_ba_session(struct sta_info *sta, u16 tid,
				    u16 initiator, u16 reason);
void ieee80211_sta_tear_down_BA_sessions(struct sta_info *sta);
void ieee80211_process_delba(struct ieee80211_sub_if_data *sdata,
			     struct sta_info *sta,
			     struct ieee80211_mgmt *mgmt, size_t len);
void ieee80211_process_addba_resp(struct ieee80211_local *local,
				  struct sta_info *sta,
				  struct ieee80211_mgmt *mgmt,
				  size_t len);
void ieee80211_process_addba_request(struct ieee80211_local *local,
				     struct sta_info *sta,
				     struct ieee80211_mgmt *mgmt,
				     size_t len);

int __ieee80211_stop_tx_ba_session(struct sta_info *sta, u16 tid,
				   enum ieee80211_back_parties initiator);
int ___ieee80211_stop_tx_ba_session(struct sta_info *sta, u16 tid,
				    enum ieee80211_back_parties initiator);

/* Spectrum management */
void ieee80211_process_measurement_req(struct ieee80211_sub_if_data *sdata,
				       struct ieee80211_mgmt *mgmt,
				       size_t len);

/* Suspend/resume and hw reconfiguration */
int ieee80211_reconfig(struct ieee80211_local *local);
void ieee80211_stop_device(struct ieee80211_local *local);

#ifdef CONFIG_PM
int __ieee80211_suspend(struct ieee80211_hw *hw);

static inline int __ieee80211_resume(struct ieee80211_hw *hw)
{
	return ieee80211_reconfig(hw_to_local(hw));
}
#else
static inline int __ieee80211_suspend(struct ieee80211_hw *hw)
{
	return 0;
}

static inline int __ieee80211_resume(struct ieee80211_hw *hw)
{
	return 0;
}
#endif

/* utility functions/constants */
extern void *mac80211_wiphy_privid; /* for wiphy privid */
u8 *ieee80211_get_bssid(struct ieee80211_hdr *hdr, size_t len,
			enum nl80211_iftype type);
int ieee80211_frame_duration(struct ieee80211_local *local, size_t len,
			     int rate, int erp, int short_preamble);
void mac80211_ev_michael_mic_failure(struct ieee80211_sub_if_data *sdata, int keyidx,
				     struct ieee80211_hdr *hdr, const u8 *tsc,
				     gfp_t gfp);
void ieee80211_set_wmm_default(struct ieee80211_sub_if_data *sdata);
void ieee80211_tx_skb(struct ieee80211_sub_if_data *sdata, struct sk_buff *skb);
void ieee802_11_parse_elems(u8 *start, size_t len,
			    struct ieee802_11_elems *elems);
u32 ieee802_11_parse_elems_crc(u8 *start, size_t len,
			       struct ieee802_11_elems *elems,
			       u64 filter, u32 crc);
u32 ieee80211_mandatory_rates(struct ieee80211_local *local,
			      enum ieee80211_band band);

void ieee80211_dynamic_ps_enable_work(struct work_struct *work);
void ieee80211_dynamic_ps_disable_work(struct work_struct *work);
void ieee80211_dynamic_ps_timer(unsigned long data);
void ieee80211_send_nullfunc(struct ieee80211_local *local,
			     struct ieee80211_sub_if_data *sdata,
			     int powersave);
void ieee80211_sta_rx_notify(struct ieee80211_sub_if_data *sdata,
			     struct ieee80211_hdr *hdr);
void ieee80211_beacon_loss_work(struct work_struct *work);

void ieee80211_wake_queues_by_reason(struct ieee80211_hw *hw,
				     enum queue_stop_reason reason);
void ieee80211_stop_queues_by_reason(struct ieee80211_hw *hw,
				     enum queue_stop_reason reason);
void ieee80211_wake_queue_by_reason(struct ieee80211_hw *hw, int queue,
				    enum queue_stop_reason reason);
void ieee80211_stop_queue_by_reason(struct ieee80211_hw *hw, int queue,
				    enum queue_stop_reason reason);
void ieee80211_add_pending_skb(struct ieee80211_local *local,
			       struct sk_buff *skb);
int ieee80211_add_pending_skbs(struct ieee80211_local *local,
			       struct sk_buff_head *skbs);

void ieee80211_send_auth(struct ieee80211_sub_if_data *sdata,
			 u16 transaction, u16 auth_alg,
			 u8 *extra, size_t extra_len, const u8 *bssid,
			 const u8 *key, u8 key_len, u8 key_idx);
int ieee80211_build_preq_ies(struct ieee80211_local *local, u8 *buffer,
			     const u8 *ie, size_t ie_len,
			     enum ieee80211_band band);
void ieee80211_send_probe_req(struct ieee80211_sub_if_data *sdata, u8 *dst,
			      const u8 *ssid, size_t ssid_len,
			      const u8 *ie, size_t ie_len);

void ieee80211_sta_def_wmm_params(struct ieee80211_sub_if_data *sdata,
				  const size_t supp_rates_len,
				  const u8 *supp_rates);
u32 ieee80211_sta_get_rates(struct ieee80211_local *local,
			    struct ieee802_11_elems *elems,
			    enum ieee80211_band band);
int __ieee80211_request_smps(struct ieee80211_sub_if_data *sdata,
			     enum ieee80211_smps_mode smps_mode);
void ieee80211_recalc_smps(struct ieee80211_local *local,
			   struct ieee80211_sub_if_data *forsdata);

size_t ieee80211_ie_split(const u8 *ies, size_t ielen,
			  const u8 *ids, int n_ids, size_t offset);
size_t ieee80211_ie_split_vendor(const u8 *ies, size_t ielen, size_t offset);

/* internal work items */
void ieee80211_work_init(struct ieee80211_local *local);
void ieee80211_add_work(struct ieee80211_work *wk);
void free_work(struct ieee80211_work *wk);
void ieee80211_work_purge(struct ieee80211_sub_if_data *sdata);
ieee80211_rx_result ieee80211_work_rx_mgmt(struct ieee80211_sub_if_data *sdata,
					   struct sk_buff *skb);
int ieee80211_wk_remain_on_channel(struct ieee80211_sub_if_data *sdata,
				   struct ieee80211_channel *chan,
				   enum nl80211_channel_type channel_type,
				   unsigned int duration, u64 *cookie);
int ieee80211_wk_cancel_remain_on_channel(
	struct ieee80211_sub_if_data *sdata, u64 cookie);

#ifdef CONFIG_MAC80211_NOINLINE
#define debug_noinline noinline
#else
#define debug_noinline
#endif

#endif /* IEEE80211_I_H */<|MERGE_RESOLUTION|>--- conflicted
+++ resolved
@@ -299,10 +299,6 @@
 		} assoc;
 		struct {
 			u32 duration;
-<<<<<<< HEAD
-			bool started;
-=======
->>>>>>> 5ffaf8a3
 		} remain;
 	};
 
