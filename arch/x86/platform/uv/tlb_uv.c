/*
 *	SGI UltraViolet TLB flush routines.
 *
 *	(c) 2008-2010 Cliff Wickman <cpw@sgi.com>, SGI.
 *
 *	This code is released under the GNU General Public License version 2 or
 *	later.
 */
#include <linux/seq_file.h>
#include <linux/proc_fs.h>
#include <linux/debugfs.h>
#include <linux/kernel.h>
#include <linux/slab.h>
#include <linux/delay.h>

#include <asm/mmu_context.h>
#include <asm/uv/uv.h>
#include <asm/uv/uv_mmrs.h>
#include <asm/uv/uv_hub.h>
#include <asm/uv/uv_bau.h>
#include <asm/apic.h>
#include <asm/idle.h>
#include <asm/tsc.h>
#include <asm/irq_vectors.h>
#include <asm/timer.h>

/* timeouts in nanoseconds (indexed by UVH_AGING_PRESCALE_SEL urgency7 30:28) */
static int timeout_base_ns[] = {
		20,
		160,
		1280,
		10240,
		81920,
		655360,
		5242880,
		167772160
};
static int timeout_us;
static int nobau;
static int baudisabled;
static spinlock_t disable_lock;
static cycles_t congested_cycles;

/* tunables: */
static int max_bau_concurrent = MAX_BAU_CONCURRENT;
static int max_bau_concurrent_constant = MAX_BAU_CONCURRENT;
static int plugged_delay = PLUGGED_DELAY;
static int plugsb4reset = PLUGSB4RESET;
static int timeoutsb4reset = TIMEOUTSB4RESET;
static int ipi_reset_limit = IPI_RESET_LIMIT;
static int complete_threshold = COMPLETE_THRESHOLD;
static int congested_response_us = CONGESTED_RESPONSE_US;
static int congested_reps = CONGESTED_REPS;
static int congested_period = CONGESTED_PERIOD;
static struct dentry *tunables_dir;
static struct dentry *tunables_file;

static int __init setup_nobau(char *arg)
{
	nobau = 1;
	return 0;
}
early_param("nobau", setup_nobau);

/* base pnode in this partition */
static int uv_partition_base_pnode __read_mostly;
/* position of pnode (which is nasid>>1): */
static int uv_nshift __read_mostly;
static unsigned long uv_mmask __read_mostly;

static DEFINE_PER_CPU(struct ptc_stats, ptcstats);
static DEFINE_PER_CPU(struct bau_control, bau_control);
static DEFINE_PER_CPU(cpumask_var_t, uv_flush_tlb_mask);

/*
 * Determine the first node on a uvhub. 'Nodes' are used for kernel
 * memory allocation.
 */
static int __init uvhub_to_first_node(int uvhub)
{
	int node, b;

	for_each_online_node(node) {
		b = uv_node_to_blade_id(node);
		if (uvhub == b)
			return node;
	}
	return -1;
}

/*
 * Determine the apicid of the first cpu on a uvhub.
 */
static int __init uvhub_to_first_apicid(int uvhub)
{
	int cpu;

	for_each_present_cpu(cpu)
		if (uvhub == uv_cpu_to_blade_id(cpu))
			return per_cpu(x86_cpu_to_apicid, cpu);
	return -1;
}

/*
 * Free a software acknowledge hardware resource by clearing its Pending
 * bit. This will return a reply to the sender.
 * If the message has timed out, a reply has already been sent by the
 * hardware but the resource has not been released. In that case our
 * clear of the Timeout bit (as well) will free the resource. No reply will
 * be sent (the hardware will only do one reply per message).
 */
static inline void uv_reply_to_message(struct msg_desc *mdp,
				       struct bau_control *bcp)
{
	unsigned long dw;
	struct bau_payload_queue_entry *msg;

	msg = mdp->msg;
	if (!msg->canceled) {
		dw = (msg->sw_ack_vector << UV_SW_ACK_NPENDING) |
						msg->sw_ack_vector;
		uv_write_local_mmr(
				UVH_LB_BAU_INTD_SOFTWARE_ACKNOWLEDGE_ALIAS, dw);
	}
	msg->replied_to = 1;
	msg->sw_ack_vector = 0;
}

/*
 * Process the receipt of a RETRY message
 */
static inline void uv_bau_process_retry_msg(struct msg_desc *mdp,
					    struct bau_control *bcp)
{
	int i;
	int cancel_count = 0;
	int slot2;
	unsigned long msg_res;
	unsigned long mmr = 0;
	struct bau_payload_queue_entry *msg;
	struct bau_payload_queue_entry *msg2;
	struct ptc_stats *stat;

	msg = mdp->msg;
	stat = bcp->statp;
	stat->d_retries++;
	/*
	 * cancel any message from msg+1 to the retry itself
	 */
	for (msg2 = msg+1, i = 0; i < DEST_Q_SIZE; msg2++, i++) {
		if (msg2 > mdp->va_queue_last)
			msg2 = mdp->va_queue_first;
		if (msg2 == msg)
			break;

		/* same conditions for cancellation as uv_do_reset */
		if ((msg2->replied_to == 0) && (msg2->canceled == 0) &&
		    (msg2->sw_ack_vector) && ((msg2->sw_ack_vector &
			msg->sw_ack_vector) == 0) &&
		    (msg2->sending_cpu == msg->sending_cpu) &&
		    (msg2->msg_type != MSG_NOOP)) {
			slot2 = msg2 - mdp->va_queue_first;
			mmr = uv_read_local_mmr
				(UVH_LB_BAU_INTD_SOFTWARE_ACKNOWLEDGE);
			msg_res = msg2->sw_ack_vector;
			/*
			 * This is a message retry; clear the resources held
			 * by the previous message only if they timed out.
			 * If it has not timed out we have an unexpected
			 * situation to report.
			 */
			if (mmr & (msg_res << UV_SW_ACK_NPENDING)) {
				/*
				 * is the resource timed out?
				 * make everyone ignore the cancelled message.
				 */
				msg2->canceled = 1;
				stat->d_canceled++;
				cancel_count++;
				uv_write_local_mmr(
				    UVH_LB_BAU_INTD_SOFTWARE_ACKNOWLEDGE_ALIAS,
					(msg_res << UV_SW_ACK_NPENDING) |
					 msg_res);
			}
		}
	}
	if (!cancel_count)
		stat->d_nocanceled++;
}

/*
 * Do all the things a cpu should do for a TLB shootdown message.
 * Other cpu's may come here at the same time for this message.
 */
static void uv_bau_process_message(struct msg_desc *mdp,
				   struct bau_control *bcp)
{
	int msg_ack_count;
	short socket_ack_count = 0;
	struct ptc_stats *stat;
	struct bau_payload_queue_entry *msg;
	struct bau_control *smaster = bcp->socket_master;

	/*
	 * This must be a normal message, or retry of a normal message
	 */
	msg = mdp->msg;
	stat = bcp->statp;
	if (msg->address == TLB_FLUSH_ALL) {
		local_flush_tlb();
		stat->d_alltlb++;
	} else {
		__flush_tlb_one(msg->address);
		stat->d_onetlb++;
	}
	stat->d_requestee++;

	/*
	 * One cpu on each uvhub has the additional job on a RETRY
	 * of releasing the resource held by the message that is
	 * being retried.  That message is identified by sending
	 * cpu number.
	 */
	if (msg->msg_type == MSG_RETRY && bcp == bcp->uvhub_master)
		uv_bau_process_retry_msg(mdp, bcp);

	/*
	 * This is a sw_ack message, so we have to reply to it.
	 * Count each responding cpu on the socket. This avoids
	 * pinging the count's cache line back and forth between
	 * the sockets.
	 */
	socket_ack_count = atomic_add_short_return(1, (struct atomic_short *)
			&smaster->socket_acknowledge_count[mdp->msg_slot]);
	if (socket_ack_count == bcp->cpus_in_socket) {
		/*
		 * Both sockets dump their completed count total into
		 * the message's count.
		 */
		smaster->socket_acknowledge_count[mdp->msg_slot] = 0;
		msg_ack_count = atomic_add_short_return(socket_ack_count,
				(struct atomic_short *)&msg->acknowledge_count);

		if (msg_ack_count == bcp->cpus_in_uvhub) {
			/*
			 * All cpus in uvhub saw it; reply
			 */
			uv_reply_to_message(mdp, bcp);
		}
	}

	return;
}

/*
 * Determine the first cpu on a uvhub.
 */
static int uvhub_to_first_cpu(int uvhub)
{
	int cpu;
	for_each_present_cpu(cpu)
		if (uvhub == uv_cpu_to_blade_id(cpu))
			return cpu;
	return -1;
}

/*
 * Last resort when we get a large number of destination timeouts is
 * to clear resources held by a given cpu.
 * Do this with IPI so that all messages in the BAU message queue
 * can be identified by their nonzero sw_ack_vector field.
 *
 * This is entered for a single cpu on the uvhub.
 * The sender want's this uvhub to free a specific message's
 * sw_ack resources.
 */
static void
uv_do_reset(void *ptr)
{
	int i;
	int slot;
	int count = 0;
	unsigned long mmr;
	unsigned long msg_res;
	struct bau_control *bcp;
	struct reset_args *rap;
	struct bau_payload_queue_entry *msg;
	struct ptc_stats *stat;

	bcp = &per_cpu(bau_control, smp_processor_id());
	rap = (struct reset_args *)ptr;
	stat = bcp->statp;
	stat->d_resets++;

	/*
	 * We're looking for the given sender, and
	 * will free its sw_ack resource.
	 * If all cpu's finally responded after the timeout, its
	 * message 'replied_to' was set.
	 */
	for (msg = bcp->va_queue_first, i = 0; i < DEST_Q_SIZE; msg++, i++) {
		/* uv_do_reset: same conditions for cancellation as
		   uv_bau_process_retry_msg() */
		if ((msg->replied_to == 0) &&
		    (msg->canceled == 0) &&
		    (msg->sending_cpu == rap->sender) &&
		    (msg->sw_ack_vector) &&
		    (msg->msg_type != MSG_NOOP)) {
			/*
			 * make everyone else ignore this message
			 */
			msg->canceled = 1;
			slot = msg - bcp->va_queue_first;
			count++;
			/*
			 * only reset the resource if it is still pending
			 */
			mmr = uv_read_local_mmr
					(UVH_LB_BAU_INTD_SOFTWARE_ACKNOWLEDGE);
			msg_res = msg->sw_ack_vector;
			if (mmr & msg_res) {
				stat->d_rcanceled++;
				uv_write_local_mmr(
				    UVH_LB_BAU_INTD_SOFTWARE_ACKNOWLEDGE_ALIAS,
					(msg_res << UV_SW_ACK_NPENDING) |
					 msg_res);
			}
		}
	}
	return;
}

/*
 * Use IPI to get all target uvhubs to release resources held by
 * a given sending cpu number.
 */
static void uv_reset_with_ipi(struct bau_target_uvhubmask *distribution,
			      int sender)
{
	int uvhub;
	int cpu;
	cpumask_t mask;
	struct reset_args reset_args;

	reset_args.sender = sender;

	cpus_clear(mask);
	/* find a single cpu for each uvhub in this distribution mask */
	for (uvhub = 0;
		    uvhub < sizeof(struct bau_target_uvhubmask) * BITSPERBYTE;
		    uvhub++) {
		if (!bau_uvhub_isset(uvhub, distribution))
			continue;
		/* find a cpu for this uvhub */
		cpu = uvhub_to_first_cpu(uvhub);
		cpu_set(cpu, mask);
	}
	/* IPI all cpus; Preemption is already disabled */
	smp_call_function_many(&mask, uv_do_reset, (void *)&reset_args, 1);
	return;
}

static inline unsigned long
cycles_2_us(unsigned long long cyc)
{
	unsigned long long ns;
	unsigned long us;
	ns =  (cyc * per_cpu(cyc2ns, smp_processor_id()))
						>> CYC2NS_SCALE_FACTOR;
	us = ns / 1000;
	return us;
}

/*
 * wait for all cpus on this hub to finish their sends and go quiet
 * leaves uvhub_quiesce set so that no new broadcasts are started by
 * bau_flush_send_and_wait()
 */
static inline void
quiesce_local_uvhub(struct bau_control *hmaster)
{
	atomic_add_short_return(1, (struct atomic_short *)
		 &hmaster->uvhub_quiesce);
}

/*
 * mark this quiet-requestor as done
 */
static inline void
end_uvhub_quiesce(struct bau_control *hmaster)
{
	atomic_add_short_return(-1, (struct atomic_short *)
		&hmaster->uvhub_quiesce);
}

/*
 * Wait for completion of a broadcast software ack message
 * return COMPLETE, RETRY(PLUGGED or TIMEOUT) or GIVEUP
 */
static int uv_wait_completion(struct bau_desc *bau_desc,
	unsigned long mmr_offset, int right_shift, int this_cpu,
	struct bau_control *bcp, struct bau_control *smaster, long try)
{
	unsigned long descriptor_status;
	cycles_t ttime;
	struct ptc_stats *stat = bcp->statp;
	struct bau_control *hmaster;

	hmaster = bcp->uvhub_master;

	/* spin on the status MMR, waiting for it to go idle */
	while ((descriptor_status = (((unsigned long)
		uv_read_local_mmr(mmr_offset) >>
			right_shift) & UV_ACT_STATUS_MASK)) !=
			DESC_STATUS_IDLE) {
		/*
		 * Our software ack messages may be blocked because there are
		 * no swack resources available.  As long as none of them
		 * has timed out hardware will NACK our message and its
		 * state will stay IDLE.
		 */
		if (descriptor_status == DESC_STATUS_SOURCE_TIMEOUT) {
			stat->s_stimeout++;
			return FLUSH_GIVEUP;
		} else if (descriptor_status ==
					DESC_STATUS_DESTINATION_TIMEOUT) {
			stat->s_dtimeout++;
			ttime = get_cycles();

			/*
			 * Our retries may be blocked by all destination
			 * swack resources being consumed, and a timeout
			 * pending.  In that case hardware returns the
			 * ERROR that looks like a destination timeout.
			 */
			if (cycles_2_us(ttime - bcp->send_message) <
							timeout_us) {
				bcp->conseccompletes = 0;
				return FLUSH_RETRY_PLUGGED;
			}

			bcp->conseccompletes = 0;
			return FLUSH_RETRY_TIMEOUT;
		} else {
			/*
			 * descriptor_status is still BUSY
			 */
			cpu_relax();
		}
	}
	bcp->conseccompletes++;
	return FLUSH_COMPLETE;
}

static inline cycles_t
sec_2_cycles(unsigned long sec)
{
	unsigned long ns;
	cycles_t cyc;

	ns = sec * 1000000000;
	cyc = (ns << CYC2NS_SCALE_FACTOR)/(per_cpu(cyc2ns, smp_processor_id()));
	return cyc;
}

/*
 * conditionally add 1 to *v, unless *v is >= u
 * return 0 if we cannot add 1 to *v because it is >= u
 * return 1 if we can add 1 to *v because it is < u
 * the add is atomic
 *
 * This is close to atomic_add_unless(), but this allows the 'u' value
 * to be lowered below the current 'v'.  atomic_add_unless can only stop
 * on equal.
 */
static inline int atomic_inc_unless_ge(spinlock_t *lock, atomic_t *v, int u)
{
	spin_lock(lock);
	if (atomic_read(v) >= u) {
		spin_unlock(lock);
		return 0;
	}
	atomic_inc(v);
	spin_unlock(lock);
	return 1;
}

/*
 * Our retries are blocked by all destination swack resources being
 * in use, and a timeout is pending. In that case hardware immediately
 * returns the ERROR that looks like a destination timeout.
 */
static void
destination_plugged(struct bau_desc *bau_desc, struct bau_control *bcp,
			struct bau_control *hmaster, struct ptc_stats *stat)
{
	udelay(bcp->plugged_delay);
	bcp->plugged_tries++;
	if (bcp->plugged_tries >= bcp->plugsb4reset) {
		bcp->plugged_tries = 0;
		quiesce_local_uvhub(hmaster);
		spin_lock(&hmaster->queue_lock);
		uv_reset_with_ipi(&bau_desc->distribution, bcp->cpu);
		spin_unlock(&hmaster->queue_lock);
		end_uvhub_quiesce(hmaster);
		bcp->ipi_attempts++;
		stat->s_resets_plug++;
	}
}

static void
destination_timeout(struct bau_desc *bau_desc, struct bau_control *bcp,
			struct bau_control *hmaster, struct ptc_stats *stat)
{
	hmaster->max_bau_concurrent = 1;
	bcp->timeout_tries++;
	if (bcp->timeout_tries >= bcp->timeoutsb4reset) {
		bcp->timeout_tries = 0;
		quiesce_local_uvhub(hmaster);
		spin_lock(&hmaster->queue_lock);
		uv_reset_with_ipi(&bau_desc->distribution, bcp->cpu);
		spin_unlock(&hmaster->queue_lock);
		end_uvhub_quiesce(hmaster);
		bcp->ipi_attempts++;
		stat->s_resets_timeout++;
	}
}

/*
 * Completions are taking a very long time due to a congested numalink
 * network.
 */
static void
disable_for_congestion(struct bau_control *bcp, struct ptc_stats *stat)
{
	int tcpu;
	struct bau_control *tbcp;

	/* let only one cpu do this disabling */
	spin_lock(&disable_lock);
	if (!baudisabled && bcp->period_requests &&
	    ((bcp->period_time / bcp->period_requests) > congested_cycles)) {
		/* it becomes this cpu's job to turn on the use of the
		   BAU again */
		baudisabled = 1;
		bcp->set_bau_off = 1;
		bcp->set_bau_on_time = get_cycles() +
			sec_2_cycles(bcp->congested_period);
		stat->s_bau_disabled++;
		for_each_present_cpu(tcpu) {
			tbcp = &per_cpu(bau_control, tcpu);
				tbcp->baudisabled = 1;
		}
	}
	spin_unlock(&disable_lock);
}

/**
 * uv_flush_send_and_wait
 *
 * Send a broadcast and wait for it to complete.
 *
 * The flush_mask contains the cpus the broadcast is to be sent to including
 * cpus that are on the local uvhub.
 *
 * Returns 0 if all flushing represented in the mask was done.
 * Returns 1 if it gives up entirely and the original cpu mask is to be
 * returned to the kernel.
 */
int uv_flush_send_and_wait(struct bau_desc *bau_desc,
			   struct cpumask *flush_mask, struct bau_control *bcp)
{
	int right_shift;
	int completion_status = 0;
	int seq_number = 0;
	long try = 0;
	int cpu = bcp->uvhub_cpu;
	int this_cpu = bcp->cpu;
	unsigned long mmr_offset;
	unsigned long index;
	cycles_t time1;
	cycles_t time2;
	cycles_t elapsed;
	struct ptc_stats *stat = bcp->statp;
	struct bau_control *smaster = bcp->socket_master;
	struct bau_control *hmaster = bcp->uvhub_master;

	if (!atomic_inc_unless_ge(&hmaster->uvhub_lock,
			&hmaster->active_descriptor_count,
			hmaster->max_bau_concurrent)) {
		stat->s_throttles++;
		do {
			cpu_relax();
		} while (!atomic_inc_unless_ge(&hmaster->uvhub_lock,
			&hmaster->active_descriptor_count,
			hmaster->max_bau_concurrent));
	}
	while (hmaster->uvhub_quiesce)
		cpu_relax();

	if (cpu < UV_CPUS_PER_ACT_STATUS) {
		mmr_offset = UVH_LB_BAU_SB_ACTIVATION_STATUS_0;
		right_shift = cpu * UV_ACT_STATUS_SIZE;
	} else {
		mmr_offset = UVH_LB_BAU_SB_ACTIVATION_STATUS_1;
		right_shift =
		    ((cpu - UV_CPUS_PER_ACT_STATUS) * UV_ACT_STATUS_SIZE);
	}
	time1 = get_cycles();
	do {
		if (try == 0) {
			bau_desc->header.msg_type = MSG_REGULAR;
			seq_number = bcp->message_number++;
		} else {
			bau_desc->header.msg_type = MSG_RETRY;
			stat->s_retry_messages++;
		}
		bau_desc->header.sequence = seq_number;
		index = (1UL << UVH_LB_BAU_SB_ACTIVATION_CONTROL_PUSH_SHFT) |
			bcp->uvhub_cpu;
		bcp->send_message = get_cycles();
		uv_write_local_mmr(UVH_LB_BAU_SB_ACTIVATION_CONTROL, index);
		try++;
		completion_status = uv_wait_completion(bau_desc, mmr_offset,
			right_shift, this_cpu, bcp, smaster, try);

		if (completion_status == FLUSH_RETRY_PLUGGED) {
			destination_plugged(bau_desc, bcp, hmaster, stat);
		} else if (completion_status == FLUSH_RETRY_TIMEOUT) {
			destination_timeout(bau_desc, bcp, hmaster, stat);
		}
		if (bcp->ipi_attempts >= bcp->ipi_reset_limit) {
			bcp->ipi_attempts = 0;
			completion_status = FLUSH_GIVEUP;
			break;
		}
		cpu_relax();
	} while ((completion_status == FLUSH_RETRY_PLUGGED) ||
		 (completion_status == FLUSH_RETRY_TIMEOUT));
	time2 = get_cycles();
	bcp->plugged_tries = 0;
	bcp->timeout_tries = 0;
	if ((completion_status == FLUSH_COMPLETE) &&
	    (bcp->conseccompletes > bcp->complete_threshold) &&
	    (hmaster->max_bau_concurrent <
					hmaster->max_bau_concurrent_constant))
			hmaster->max_bau_concurrent++;
	while (hmaster->uvhub_quiesce)
		cpu_relax();
	atomic_dec(&hmaster->active_descriptor_count);
	if (time2 > time1) {
		elapsed = time2 - time1;
		stat->s_time += elapsed;
		if ((completion_status == FLUSH_COMPLETE) && (try == 1)) {
			bcp->period_requests++;
			bcp->period_time += elapsed;
			if ((elapsed > congested_cycles) &&
			    (bcp->period_requests > bcp->congested_reps)) {
				disable_for_congestion(bcp, stat);
			}
		}
	} else
		stat->s_requestor--;
	if (completion_status == FLUSH_COMPLETE && try > 1)
		stat->s_retriesok++;
	else if (completion_status == FLUSH_GIVEUP) {
		stat->s_giveup++;
		return 1;
	}
	return 0;
}

/**
 * uv_flush_tlb_others - globally purge translation cache of a virtual
 * address or all TLB's
 * @cpumask: mask of all cpu's in which the address is to be removed
 * @mm: mm_struct containing virtual address range
 * @va: virtual address to be removed (or TLB_FLUSH_ALL for all TLB's on cpu)
 * @cpu: the current cpu
 *
 * This is the entry point for initiating any UV global TLB shootdown.
 *
 * Purges the translation caches of all specified processors of the given
 * virtual address, or purges all TLB's on specified processors.
 *
 * The caller has derived the cpumask from the mm_struct.  This function
 * is called only if there are bits set in the mask. (e.g. flush_tlb_page())
 *
 * The cpumask is converted into a uvhubmask of the uvhubs containing
 * those cpus.
 *
 * Note that this function should be called with preemption disabled.
 *
 * Returns NULL if all remote flushing was done.
 * Returns pointer to cpumask if some remote flushing remains to be
 * done.  The returned pointer is valid till preemption is re-enabled.
 */
const struct cpumask *uv_flush_tlb_others(const struct cpumask *cpumask,
					  struct mm_struct *mm,
					  unsigned long va, unsigned int cpu)
{
	int locals = 0;
	int remotes = 0;
	int hubs = 0;
	int tcpu;
	int tpnode;
	struct bau_desc *bau_desc;
	struct cpumask *flush_mask;
	struct ptc_stats *stat;
	struct bau_control *bcp;
	struct bau_control *tbcp;
	struct hub_and_pnode *hpp;

	/* kernel was booted 'nobau' */
	if (nobau)
		return cpumask;

	bcp = &per_cpu(bau_control, cpu);
	stat = bcp->statp;

	/* bau was disabled due to slow response */
	if (bcp->baudisabled) {
		/* the cpu that disabled it must re-enable it */
		if (bcp->set_bau_off) {
			if (get_cycles() >= bcp->set_bau_on_time) {
				stat->s_bau_reenabled++;
				baudisabled = 0;
				for_each_present_cpu(tcpu) {
					tbcp = &per_cpu(bau_control, tcpu);
					tbcp->baudisabled = 0;
					tbcp->period_requests = 0;
					tbcp->period_time = 0;
				}
			}
		}
		return cpumask;
	}

	/*
	 * Each sending cpu has a per-cpu mask which it fills from the caller's
	 * cpu mask.  All cpus are converted to uvhubs and copied to the
	 * activation descriptor.
	 */
	flush_mask = (struct cpumask *)per_cpu(uv_flush_tlb_mask, cpu);
	/* don't actually do a shootdown of the local cpu */
	cpumask_andnot(flush_mask, cpumask, cpumask_of(cpu));
	if (cpu_isset(cpu, *cpumask))
		stat->s_ntargself++;

	bau_desc = bcp->descriptor_base;
	bau_desc += UV_ITEMS_PER_DESCRIPTOR * bcp->uvhub_cpu;
	bau_uvhubs_clear(&bau_desc->distribution, UV_DISTRIBUTION_SIZE);

	for_each_cpu(tcpu, flush_mask) {
		/*
		 * The distribution vector is a bit map of pnodes, relative
		 * to the partition base pnode (and the partition base nasid
		 * in the header).
		 * Translate cpu to pnode and hub using an array stored
		 * in local memory.
		 */
		hpp = &bcp->socket_master->target_hub_and_pnode[tcpu];
		tpnode = hpp->pnode - bcp->partition_base_pnode;
		bau_uvhub_set(tpnode, &bau_desc->distribution);
		if (hpp->uvhub == bcp->uvhub)
			locals++;
		else
			remotes++;
	}
	if ((locals + remotes) == 0)
		return NULL;
	stat->s_requestor++;
	stat->s_ntargcpu += remotes + locals;
	stat->s_ntargremotes += remotes;
	stat->s_ntarglocals += locals;
	remotes = bau_uvhub_weight(&bau_desc->distribution);

	/* uvhub statistics */
	hubs = bau_uvhub_weight(&bau_desc->distribution);
	if (locals) {
		stat->s_ntarglocaluvhub++;
		stat->s_ntargremoteuvhub += (hubs - 1);
	} else
		stat->s_ntargremoteuvhub += hubs;
	stat->s_ntarguvhub += hubs;
	if (hubs >= 16)
		stat->s_ntarguvhub16++;
	else if (hubs >= 8)
		stat->s_ntarguvhub8++;
	else if (hubs >= 4)
		stat->s_ntarguvhub4++;
	else if (hubs >= 2)
		stat->s_ntarguvhub2++;
	else
		stat->s_ntarguvhub1++;

	bau_desc->payload.address = va;
	bau_desc->payload.sending_cpu = cpu;

	/*
	 * uv_flush_send_and_wait returns 0 if all cpu's were messaged,
	 * or 1 if it gave up and the original cpumask should be returned.
	 */
	if (!uv_flush_send_and_wait(bau_desc, flush_mask, bcp))
		return NULL;
	else
		return cpumask;
}

/*
 * The BAU message interrupt comes here. (registered by set_intr_gate)
 * See entry_64.S
 *
 * We received a broadcast assist message.
 *
 * Interrupts are disabled; this interrupt could represent
 * the receipt of several messages.
 *
 * All cores/threads on this hub get this interrupt.
 * The last one to see it does the software ack.
 * (the resource will not be freed until noninterruptable cpus see this
 *  interrupt; hardware may timeout the s/w ack and reply ERROR)
 */
void uv_bau_message_interrupt(struct pt_regs *regs)
{
	int count = 0;
	cycles_t time_start;
	struct bau_payload_queue_entry *msg;
	struct bau_control *bcp;
	struct ptc_stats *stat;
	struct msg_desc msgdesc;

	time_start = get_cycles();
	bcp = &per_cpu(bau_control, smp_processor_id());
	stat = bcp->statp;
	msgdesc.va_queue_first = bcp->va_queue_first;
	msgdesc.va_queue_last = bcp->va_queue_last;
	msg = bcp->bau_msg_head;
	while (msg->sw_ack_vector) {
		count++;
		msgdesc.msg_slot = msg - msgdesc.va_queue_first;
		msgdesc.sw_ack_slot = ffs(msg->sw_ack_vector) - 1;
		msgdesc.msg = msg;
		uv_bau_process_message(&msgdesc, bcp);
		msg++;
		if (msg > msgdesc.va_queue_last)
			msg = msgdesc.va_queue_first;
		bcp->bau_msg_head = msg;
	}
	stat->d_time += (get_cycles() - time_start);
	if (!count)
		stat->d_nomsg++;
	else if (count > 1)
		stat->d_multmsg++;
	ack_APIC_irq();
}

/*
 * uv_enable_timeouts
 *
 * Each target uvhub (i.e. a uvhub that has no cpu's) needs to have
 * shootdown message timeouts enabled.  The timeout does not cause
 * an interrupt, but causes an error message to be returned to
 * the sender.
 */
static void __init uv_enable_timeouts(void)
{
	int uvhub;
	int nuvhubs;
	int pnode;
	unsigned long mmr_image;

	nuvhubs = uv_num_possible_blades();

	for (uvhub = 0; uvhub < nuvhubs; uvhub++) {
		if (!uv_blade_nr_possible_cpus(uvhub))
			continue;

		pnode = uv_blade_to_pnode(uvhub);
		mmr_image =
		    uv_read_global_mmr64(pnode, UVH_LB_BAU_MISC_CONTROL);
		/*
		 * Set the timeout period and then lock it in, in three
		 * steps; captures and locks in the period.
		 *
		 * To program the period, the SOFT_ACK_MODE must be off.
		 */
		mmr_image &= ~((unsigned long)1 <<
		    UVH_LB_BAU_MISC_CONTROL_ENABLE_INTD_SOFT_ACK_MODE_SHFT);
		uv_write_global_mmr64
		    (pnode, UVH_LB_BAU_MISC_CONTROL, mmr_image);
		/*
		 * Set the 4-bit period.
		 */
		mmr_image &= ~((unsigned long)0xf <<
		     UVH_LB_BAU_MISC_CONTROL_INTD_SOFT_ACK_TIMEOUT_PERIOD_SHFT);
		mmr_image |= (UV_INTD_SOFT_ACK_TIMEOUT_PERIOD <<
		     UVH_LB_BAU_MISC_CONTROL_INTD_SOFT_ACK_TIMEOUT_PERIOD_SHFT);
		uv_write_global_mmr64
		    (pnode, UVH_LB_BAU_MISC_CONTROL, mmr_image);
		/*
		 * Subsequent reversals of the timebase bit (3) cause an
		 * immediate timeout of one or all INTD resources as
		 * indicated in bits 2:0 (7 causes all of them to timeout).
		 */
		mmr_image |= ((unsigned long)1 <<
		    UVH_LB_BAU_MISC_CONTROL_ENABLE_INTD_SOFT_ACK_MODE_SHFT);
		uv_write_global_mmr64
		    (pnode, UVH_LB_BAU_MISC_CONTROL, mmr_image);
	}
}

static void *uv_ptc_seq_start(struct seq_file *file, loff_t *offset)
{
	if (*offset < num_possible_cpus())
		return offset;
	return NULL;
}

static void *uv_ptc_seq_next(struct seq_file *file, void *data, loff_t *offset)
{
	(*offset)++;
	if (*offset < num_possible_cpus())
		return offset;
	return NULL;
}

static void uv_ptc_seq_stop(struct seq_file *file, void *data)
{
}

static inline unsigned long long
microsec_2_cycles(unsigned long microsec)
{
	unsigned long ns;
	unsigned long long cyc;

	ns = microsec * 1000;
	cyc = (ns << CYC2NS_SCALE_FACTOR)/(per_cpu(cyc2ns, smp_processor_id()));
	return cyc;
}

/*
 * Display the statistics thru /proc.
 * 'data' points to the cpu number
 */
static int uv_ptc_seq_show(struct seq_file *file, void *data)
{
	struct ptc_stats *stat;
	int cpu;

	cpu = *(loff_t *)data;

	if (!cpu) {
		seq_printf(file,
			"# cpu sent stime self locals remotes ncpus localhub ");
		seq_printf(file,
			"remotehub numuvhubs numuvhubs16 numuvhubs8 ");
		seq_printf(file,
			"numuvhubs4 numuvhubs2 numuvhubs1 dto ");
		seq_printf(file,
			"retries rok resetp resett giveup sto bz throt ");
		seq_printf(file,
			"sw_ack recv rtime all ");
		seq_printf(file,
			"one mult none retry canc nocan reset rcan ");
		seq_printf(file,
			"disable enable\n");
	}
	if (cpu < num_possible_cpus() && cpu_online(cpu)) {
		stat = &per_cpu(ptcstats, cpu);
		/* source side statistics */
		seq_printf(file,
			"cpu %d %ld %ld %ld %ld %ld %ld %ld %ld %ld %ld ",
			   cpu, stat->s_requestor, cycles_2_us(stat->s_time),
			   stat->s_ntargself, stat->s_ntarglocals,
			   stat->s_ntargremotes, stat->s_ntargcpu,
			   stat->s_ntarglocaluvhub, stat->s_ntargremoteuvhub,
			   stat->s_ntarguvhub, stat->s_ntarguvhub16);
		seq_printf(file, "%ld %ld %ld %ld %ld ",
			   stat->s_ntarguvhub8, stat->s_ntarguvhub4,
			   stat->s_ntarguvhub2, stat->s_ntarguvhub1,
			   stat->s_dtimeout);
		seq_printf(file, "%ld %ld %ld %ld %ld %ld %ld %ld ",
			   stat->s_retry_messages, stat->s_retriesok,
			   stat->s_resets_plug, stat->s_resets_timeout,
			   stat->s_giveup, stat->s_stimeout,
			   stat->s_busy, stat->s_throttles);

		/* destination side statistics */
		seq_printf(file,
			   "%lx %ld %ld %ld %ld %ld %ld %ld %ld %ld %ld %ld ",
			   uv_read_global_mmr64(uv_cpu_to_pnode(cpu),
					UVH_LB_BAU_INTD_SOFTWARE_ACKNOWLEDGE),
			   stat->d_requestee, cycles_2_us(stat->d_time),
			   stat->d_alltlb, stat->d_onetlb, stat->d_multmsg,
			   stat->d_nomsg, stat->d_retries, stat->d_canceled,
			   stat->d_nocanceled, stat->d_resets,
			   stat->d_rcanceled);
		seq_printf(file, "%ld %ld\n",
			stat->s_bau_disabled, stat->s_bau_reenabled);
	}

	return 0;
}

/*
 * Display the tunables thru debugfs
 */
static ssize_t tunables_read(struct file *file, char __user *userbuf,
						size_t count, loff_t *ppos)
{
	char *buf;
	int ret;

	buf = kasprintf(GFP_KERNEL, "%s %s %s\n%d %d %d %d %d %d %d %d %d\n",
		"max_bau_concurrent plugged_delay plugsb4reset",
		"timeoutsb4reset ipi_reset_limit complete_threshold",
		"congested_response_us congested_reps congested_period",
		max_bau_concurrent, plugged_delay, plugsb4reset,
		timeoutsb4reset, ipi_reset_limit, complete_threshold,
		congested_response_us, congested_reps, congested_period);

	if (!buf)
		return -ENOMEM;

	ret = simple_read_from_buffer(userbuf, count, ppos, buf, strlen(buf));
	kfree(buf);
	return ret;
}

/*
 * -1: resetf the statistics
 *  0: display meaning of the statistics
 */
static ssize_t uv_ptc_proc_write(struct file *file, const char __user *user,
				 size_t count, loff_t *data)
{
	int cpu;
	long input_arg;
	char optstr[64];
	struct ptc_stats *stat;

	if (count == 0 || count > sizeof(optstr))
		return -EINVAL;
	if (copy_from_user(optstr, user, count))
		return -EFAULT;
	optstr[count - 1] = '\0';
	if (strict_strtol(optstr, 10, &input_arg) < 0) {
		printk(KERN_DEBUG "%s is invalid\n", optstr);
		return -EINVAL;
	}

	if (input_arg == 0) {
		printk(KERN_DEBUG "# cpu:      cpu number\n");
		printk(KERN_DEBUG "Sender statistics:\n");
		printk(KERN_DEBUG
		"sent:     number of shootdown messages sent\n");
		printk(KERN_DEBUG
		"stime:    time spent sending messages\n");
		printk(KERN_DEBUG
		"numuvhubs: number of hubs targeted with shootdown\n");
		printk(KERN_DEBUG
		"numuvhubs16: number times 16 or more hubs targeted\n");
		printk(KERN_DEBUG
		"numuvhubs8: number times 8 or more hubs targeted\n");
		printk(KERN_DEBUG
		"numuvhubs4: number times 4 or more hubs targeted\n");
		printk(KERN_DEBUG
		"numuvhubs2: number times 2 or more hubs targeted\n");
		printk(KERN_DEBUG
		"numuvhubs1: number times 1 hub targeted\n");
		printk(KERN_DEBUG
		"numcpus:  number of cpus targeted with shootdown\n");
		printk(KERN_DEBUG
		"dto:      number of destination timeouts\n");
		printk(KERN_DEBUG
		"retries:  destination timeout retries sent\n");
		printk(KERN_DEBUG
		"rok:   :  destination timeouts successfully retried\n");
		printk(KERN_DEBUG
		"resetp:   ipi-style resource resets for plugs\n");
		printk(KERN_DEBUG
		"resett:   ipi-style resource resets for timeouts\n");
		printk(KERN_DEBUG
		"giveup:   fall-backs to ipi-style shootdowns\n");
		printk(KERN_DEBUG
		"sto:      number of source timeouts\n");
		printk(KERN_DEBUG
		"bz:       number of stay-busy's\n");
		printk(KERN_DEBUG
		"throt:    number times spun in throttle\n");
		printk(KERN_DEBUG "Destination side statistics:\n");
		printk(KERN_DEBUG
		"sw_ack:   image of UVH_LB_BAU_INTD_SOFTWARE_ACKNOWLEDGE\n");
		printk(KERN_DEBUG
		"recv:     shootdown messages received\n");
		printk(KERN_DEBUG
		"rtime:    time spent processing messages\n");
		printk(KERN_DEBUG
		"all:      shootdown all-tlb messages\n");
		printk(KERN_DEBUG
		"one:      shootdown one-tlb messages\n");
		printk(KERN_DEBUG
		"mult:     interrupts that found multiple messages\n");
		printk(KERN_DEBUG
		"none:     interrupts that found no messages\n");
		printk(KERN_DEBUG
		"retry:    number of retry messages processed\n");
		printk(KERN_DEBUG
		"canc:     number messages canceled by retries\n");
		printk(KERN_DEBUG
		"nocan:    number retries that found nothing to cancel\n");
		printk(KERN_DEBUG
		"reset:    number of ipi-style reset requests processed\n");
		printk(KERN_DEBUG
		"rcan:     number messages canceled by reset requests\n");
		printk(KERN_DEBUG
		"disable:  number times use of the BAU was disabled\n");
		printk(KERN_DEBUG
		"enable:   number times use of the BAU was re-enabled\n");
	} else if (input_arg == -1) {
		for_each_present_cpu(cpu) {
			stat = &per_cpu(ptcstats, cpu);
			memset(stat, 0, sizeof(struct ptc_stats));
		}
	}

	return count;
}

static int local_atoi(const char *name)
{
	int val = 0;

	for (;; name++) {
		switch (*name) {
		case '0' ... '9':
			val = 10*val+(*name-'0');
			break;
		default:
			return val;
		}
	}
}

/*
 * set the tunables
 * 0 values reset them to defaults
 */
static ssize_t tunables_write(struct file *file, const char __user *user,
				 size_t count, loff_t *data)
{
	int cpu;
	int cnt = 0;
	int val;
	char *p;
	char *q;
	char instr[64];
	struct bau_control *bcp;

	if (count == 0 || count > sizeof(instr)-1)
		return -EINVAL;
	if (copy_from_user(instr, user, count))
		return -EFAULT;

	instr[count] = '\0';
	/* count the fields */
	p = instr + strspn(instr, WHITESPACE);
	q = p;
	for (; *p; p = q + strspn(q, WHITESPACE)) {
		q = p + strcspn(p, WHITESPACE);
		cnt++;
		if (q == p)
			break;
	}
	if (cnt != 9) {
		printk(KERN_INFO "bau tunable error: should be 9 numbers\n");
		return -EINVAL;
	}

	p = instr + strspn(instr, WHITESPACE);
	q = p;
	for (cnt = 0; *p; p = q + strspn(q, WHITESPACE), cnt++) {
		q = p + strcspn(p, WHITESPACE);
		val = local_atoi(p);
		switch (cnt) {
		case 0:
			if (val == 0) {
				max_bau_concurrent = MAX_BAU_CONCURRENT;
				max_bau_concurrent_constant =
							MAX_BAU_CONCURRENT;
				continue;
			}
			bcp = &per_cpu(bau_control, smp_processor_id());
			if (val < 1 || val > bcp->cpus_in_uvhub) {
				printk(KERN_DEBUG
				"Error: BAU max concurrent %d is invalid\n",
				val);
				return -EINVAL;
			}
			max_bau_concurrent = val;
			max_bau_concurrent_constant = val;
			continue;
		case 1:
			if (val == 0)
				plugged_delay = PLUGGED_DELAY;
			else
				plugged_delay = val;
			continue;
		case 2:
			if (val == 0)
				plugsb4reset = PLUGSB4RESET;
			else
				plugsb4reset = val;
			continue;
		case 3:
			if (val == 0)
				timeoutsb4reset = TIMEOUTSB4RESET;
			else
				timeoutsb4reset = val;
			continue;
		case 4:
			if (val == 0)
				ipi_reset_limit = IPI_RESET_LIMIT;
			else
				ipi_reset_limit = val;
			continue;
		case 5:
			if (val == 0)
				complete_threshold = COMPLETE_THRESHOLD;
			else
				complete_threshold = val;
			continue;
		case 6:
			if (val == 0)
				congested_response_us = CONGESTED_RESPONSE_US;
			else
				congested_response_us = val;
			continue;
		case 7:
			if (val == 0)
				congested_reps = CONGESTED_REPS;
			else
				congested_reps = val;
			continue;
		case 8:
			if (val == 0)
				congested_period = CONGESTED_PERIOD;
			else
				congested_period = val;
			continue;
		}
		if (q == p)
			break;
	}
	for_each_present_cpu(cpu) {
		bcp = &per_cpu(bau_control, cpu);
		bcp->max_bau_concurrent = max_bau_concurrent;
		bcp->max_bau_concurrent_constant = max_bau_concurrent;
		bcp->plugged_delay = plugged_delay;
		bcp->plugsb4reset = plugsb4reset;
		bcp->timeoutsb4reset = timeoutsb4reset;
		bcp->ipi_reset_limit = ipi_reset_limit;
		bcp->complete_threshold = complete_threshold;
		bcp->congested_response_us = congested_response_us;
		bcp->congested_reps = congested_reps;
		bcp->congested_period = congested_period;
	}
	return count;
}

static const struct seq_operations uv_ptc_seq_ops = {
	.start		= uv_ptc_seq_start,
	.next		= uv_ptc_seq_next,
	.stop		= uv_ptc_seq_stop,
	.show		= uv_ptc_seq_show
};

static int uv_ptc_proc_open(struct inode *inode, struct file *file)
{
	return seq_open(file, &uv_ptc_seq_ops);
}

static int tunables_open(struct inode *inode, struct file *file)
{
	return 0;
}

static const struct file_operations proc_uv_ptc_operations = {
	.open		= uv_ptc_proc_open,
	.read		= seq_read,
	.write		= uv_ptc_proc_write,
	.llseek		= seq_lseek,
	.release	= seq_release,
};

static const struct file_operations tunables_fops = {
	.open		= tunables_open,
	.read		= tunables_read,
	.write		= tunables_write,
	.llseek		= default_llseek,
};

static int __init uv_ptc_init(void)
{
	struct proc_dir_entry *proc_uv_ptc;

	if (!is_uv_system())
		return 0;

	proc_uv_ptc = proc_create(UV_PTC_BASENAME, 0444, NULL,
				  &proc_uv_ptc_operations);
	if (!proc_uv_ptc) {
		printk(KERN_ERR "unable to create %s proc entry\n",
		       UV_PTC_BASENAME);
		return -EINVAL;
	}

	tunables_dir = debugfs_create_dir(UV_BAU_TUNABLES_DIR, NULL);
	if (!tunables_dir) {
		printk(KERN_ERR "unable to create debugfs directory %s\n",
		       UV_BAU_TUNABLES_DIR);
		return -EINVAL;
	}
	tunables_file = debugfs_create_file(UV_BAU_TUNABLES_FILE, 0600,
			tunables_dir, NULL, &tunables_fops);
	if (!tunables_file) {
		printk(KERN_ERR "unable to create debugfs file %s\n",
		       UV_BAU_TUNABLES_FILE);
		return -EINVAL;
	}
	return 0;
}

/*
 * Initialize the sending side's sending buffers.
 */
static void
uv_activation_descriptor_init(int node, int pnode, int base_pnode)
{
	int i;
	int cpu;
	unsigned long pa;
	unsigned long m;
	unsigned long n;
	struct bau_desc *bau_desc;
	struct bau_desc *bd2;
	struct bau_control *bcp;

	/*
	 * each bau_desc is 64 bytes; there are 8 (UV_ITEMS_PER_DESCRIPTOR)
	 * per cpu; and one per cpu on the uvhub (UV_ADP_SIZE)
	 */
	bau_desc = kmalloc_node(sizeof(struct bau_desc) * UV_ADP_SIZE
				* UV_ITEMS_PER_DESCRIPTOR, GFP_KERNEL, node);
	BUG_ON(!bau_desc);

	pa = uv_gpa(bau_desc); /* need the real nasid*/
	n = pa >> uv_nshift;
	m = pa & uv_mmask;

	/* the 14-bit pnode */
	uv_write_global_mmr64(pnode, UVH_LB_BAU_SB_DESCRIPTOR_BASE,
			      (n << UV_DESC_BASE_PNODE_SHIFT | m));
	/*
	 * Initializing all 8 (UV_ITEMS_PER_DESCRIPTOR) descriptors for each
	 * cpu even though we only use the first one; one descriptor can
	 * describe a broadcast to 256 uv hubs.
	 */
	for (i = 0, bd2 = bau_desc; i < (UV_ADP_SIZE*UV_ITEMS_PER_DESCRIPTOR);
		i++, bd2++) {
		memset(bd2, 0, sizeof(struct bau_desc));
		bd2->header.sw_ack_flag = 1;
		/*
<<<<<<< HEAD
		 * base_dest_nodeid is the nasid of the first uvhub
		 * in the partition. The bit map will indicate uvhub numbers,
		 * which are 0-N in a partition. Pnodes are unique system-wide.
		 */
		bd2->header.base_dest_nodeid = UV_PNODE_TO_NASID(uv_partition_base_pnode);
		bd2->header.dest_subnodeid = 0x10; /* the LB */
=======
		 * The base_dest_nasid set in the message header is the nasid
		 * of the first uvhub in the partition. The bit map will
		 * indicate destination pnode numbers relative to that base.
		 * They may not be consecutive if nasid striding is being used.
		 */
		bd2->header.base_dest_nasid = UV_PNODE_TO_NASID(base_pnode);
		bd2->header.dest_subnodeid = UV_LB_SUBNODEID;
>>>>>>> d762f438
		bd2->header.command = UV_NET_ENDPOINT_INTD;
		bd2->header.int_both = 1;
		/*
		 * all others need to be set to zero:
		 *   fairness chaining multilevel count replied_to
		 */
	}
	for_each_present_cpu(cpu) {
		if (pnode != uv_blade_to_pnode(uv_cpu_to_blade_id(cpu)))
			continue;
		bcp = &per_cpu(bau_control, cpu);
		bcp->descriptor_base = bau_desc;
	}
}

/*
 * initialize the destination side's receiving buffers
 * entered for each uvhub in the partition
 * - node is first node (kernel memory notion) on the uvhub
 * - pnode is the uvhub's physical identifier
 */
static void
uv_payload_queue_init(int node, int pnode)
{
	int pn;
	int cpu;
	char *cp;
	unsigned long pa;
	struct bau_payload_queue_entry *pqp;
	struct bau_payload_queue_entry *pqp_malloc;
	struct bau_control *bcp;

	pqp = kmalloc_node((DEST_Q_SIZE + 1)
			   * sizeof(struct bau_payload_queue_entry),
			   GFP_KERNEL, node);
	BUG_ON(!pqp);
	pqp_malloc = pqp;

	cp = (char *)pqp + 31;
	pqp = (struct bau_payload_queue_entry *)(((unsigned long)cp >> 5) << 5);

	for_each_present_cpu(cpu) {
		if (pnode != uv_cpu_to_pnode(cpu))
			continue;
		/* for every cpu on this pnode: */
		bcp = &per_cpu(bau_control, cpu);
		bcp->va_queue_first = pqp;
		bcp->bau_msg_head = pqp;
		bcp->va_queue_last = pqp + (DEST_Q_SIZE - 1);
	}
	/*
	 * need the pnode of where the memory was really allocated
	 */
	pa = uv_gpa(pqp);
	pn = pa >> uv_nshift;
	uv_write_global_mmr64(pnode,
			      UVH_LB_BAU_INTD_PAYLOAD_QUEUE_FIRST,
			      ((unsigned long)pn << UV_PAYLOADQ_PNODE_SHIFT) |
			      uv_physnodeaddr(pqp));
	uv_write_global_mmr64(pnode, UVH_LB_BAU_INTD_PAYLOAD_QUEUE_TAIL,
			      uv_physnodeaddr(pqp));
	uv_write_global_mmr64(pnode, UVH_LB_BAU_INTD_PAYLOAD_QUEUE_LAST,
			      (unsigned long)
			      uv_physnodeaddr(pqp + (DEST_Q_SIZE - 1)));
	/* in effect, all msg_type's are set to MSG_NOOP */
	memset(pqp, 0, sizeof(struct bau_payload_queue_entry) * DEST_Q_SIZE);
}

/*
 * Initialization of each UV hub's structures
 */
static void __init uv_init_uvhub(int uvhub, int vector, int base_pnode)
{
	int node;
	int pnode;
	unsigned long apicid;

	node = uvhub_to_first_node(uvhub);
	pnode = uv_blade_to_pnode(uvhub);
	uv_activation_descriptor_init(node, pnode, base_pnode);
	uv_payload_queue_init(node, pnode);
	/*
	 * The below initialization can't be in firmware because the
	 * messaging IRQ will be determined by the OS.
	 */
	apicid = uvhub_to_first_apicid(uvhub) | uv_apicid_hibits;
	uv_write_global_mmr64(pnode, UVH_BAU_DATA_CONFIG,
				      ((apicid << 32) | vector));
}

/*
 * We will set BAU_MISC_CONTROL with a timeout period.
 * But the BIOS has set UVH_AGING_PRESCALE_SEL and UVH_TRANSACTION_TIMEOUT.
 * So the destination timeout period has be be calculated from them.
 */
static int
calculate_destination_timeout(void)
{
	unsigned long mmr_image;
	int mult1;
	int mult2;
	int index;
	int base;
	int ret;
	unsigned long ts_ns;

	mult1 = UV_INTD_SOFT_ACK_TIMEOUT_PERIOD & BAU_MISC_CONTROL_MULT_MASK;
	mmr_image = uv_read_local_mmr(UVH_AGING_PRESCALE_SEL);
	index = (mmr_image >> BAU_URGENCY_7_SHIFT) & BAU_URGENCY_7_MASK;
	mmr_image = uv_read_local_mmr(UVH_TRANSACTION_TIMEOUT);
	mult2 = (mmr_image >> BAU_TRANS_SHIFT) & BAU_TRANS_MASK;
	base = timeout_base_ns[index];
	ts_ns = base * mult1 * mult2;
	ret = ts_ns / 1000;
	return ret;
}

/*
 * initialize the bau_control structure for each cpu
 */
static int __init uv_init_per_cpu(int nuvhubs, int base_part_pnode)
{
	int i;
	int cpu;
	int tcpu;
	int pnode;
	int uvhub;
	int have_hmaster;
	short socket = 0;
	unsigned short socket_mask;
	unsigned char *uvhub_mask;
	struct bau_control *bcp;
	struct uvhub_desc *bdp;
	struct socket_desc *sdp;
	struct bau_control *hmaster = NULL;
	struct bau_control *smaster = NULL;
	struct socket_desc {
		short num_cpus;
		short cpu_number[MAX_CPUS_PER_SOCKET];
	};
	struct uvhub_desc {
		unsigned short socket_mask;
		short num_cpus;
		short uvhub;
		short pnode;
		struct socket_desc socket[2];
	};
	struct uvhub_desc *uvhub_descs;

	timeout_us = calculate_destination_timeout();

	uvhub_descs = kmalloc(nuvhubs * sizeof(struct uvhub_desc), GFP_KERNEL);
	memset(uvhub_descs, 0, nuvhubs * sizeof(struct uvhub_desc));
	uvhub_mask = kzalloc((nuvhubs+7)/8, GFP_KERNEL);
	for_each_present_cpu(cpu) {
		bcp = &per_cpu(bau_control, cpu);
		memset(bcp, 0, sizeof(struct bau_control));
		pnode = uv_cpu_hub_info(cpu)->pnode;
		if ((pnode - base_part_pnode) >= UV_DISTRIBUTION_SIZE) {
			printk(KERN_EMERG
				"cpu %d pnode %d-%d beyond %d; BAU disabled\n",
				cpu, pnode, base_part_pnode,
				UV_DISTRIBUTION_SIZE);
			return 1;
		}
		bcp->osnode = cpu_to_node(cpu);
		bcp->partition_base_pnode = uv_partition_base_pnode;
		uvhub = uv_cpu_hub_info(cpu)->numa_blade_id;
		*(uvhub_mask + (uvhub/8)) |= (1 << (uvhub%8));
		bdp = &uvhub_descs[uvhub];
		bdp->num_cpus++;
		bdp->uvhub = uvhub;
		bdp->pnode = pnode;
		/* kludge: 'assuming' one node per socket, and assuming that
		   disabling a socket just leaves a gap in node numbers */
		socket = bcp->osnode & 1;
		bdp->socket_mask |= (1 << socket);
		sdp = &bdp->socket[socket];
		sdp->cpu_number[sdp->num_cpus] = cpu;
		sdp->num_cpus++;
		if (sdp->num_cpus > MAX_CPUS_PER_SOCKET) {
			printk(KERN_EMERG "%d cpus per socket invalid\n", sdp->num_cpus);
			return 1;
		}
	}
	for (uvhub = 0; uvhub < nuvhubs; uvhub++) {
		if (!(*(uvhub_mask + (uvhub/8)) & (1 << (uvhub%8))))
			continue;
		have_hmaster = 0;
		bdp = &uvhub_descs[uvhub];
		socket_mask = bdp->socket_mask;
		socket = 0;
		while (socket_mask) {
			if (!(socket_mask & 1))
				goto nextsocket;
			sdp = &bdp->socket[socket];
			for (i = 0; i < sdp->num_cpus; i++) {
				cpu = sdp->cpu_number[i];
				bcp = &per_cpu(bau_control, cpu);
				bcp->cpu = cpu;
				if (i == 0) {
					smaster = bcp;
					if (!have_hmaster) {
						have_hmaster++;
						hmaster = bcp;
					}
				}
				bcp->cpus_in_uvhub = bdp->num_cpus;
				bcp->cpus_in_socket = sdp->num_cpus;
				bcp->socket_master = smaster;
				bcp->uvhub = bdp->uvhub;
				bcp->uvhub_master = hmaster;
				bcp->uvhub_cpu = uv_cpu_hub_info(cpu)->
						blade_processor_id;
				if (bcp->uvhub_cpu >= MAX_CPUS_PER_UVHUB) {
					printk(KERN_EMERG
						"%d cpus per uvhub invalid\n",
						bcp->uvhub_cpu);
					return 1;
				}
			}
nextsocket:
			socket++;
			socket_mask = (socket_mask >> 1);
			/* each socket gets a local array of pnodes/hubs */
			bcp = smaster;
			bcp->target_hub_and_pnode = kmalloc_node(
				sizeof(struct hub_and_pnode) *
				num_possible_cpus(), GFP_KERNEL, bcp->osnode);
			memset(bcp->target_hub_and_pnode, 0,
				sizeof(struct hub_and_pnode) *
				num_possible_cpus());
			for_each_present_cpu(tcpu) {
				bcp->target_hub_and_pnode[tcpu].pnode =
					uv_cpu_hub_info(tcpu)->pnode;
				bcp->target_hub_and_pnode[tcpu].uvhub =
					uv_cpu_hub_info(tcpu)->numa_blade_id;
			}
		}
	}
	kfree(uvhub_descs);
	kfree(uvhub_mask);
	for_each_present_cpu(cpu) {
		bcp = &per_cpu(bau_control, cpu);
		bcp->baudisabled = 0;
		bcp->statp = &per_cpu(ptcstats, cpu);
		/* time interval to catch a hardware stay-busy bug */
		bcp->timeout_interval = microsec_2_cycles(2*timeout_us);
		bcp->max_bau_concurrent = max_bau_concurrent;
		bcp->max_bau_concurrent_constant = max_bau_concurrent;
		bcp->plugged_delay = plugged_delay;
		bcp->plugsb4reset = plugsb4reset;
		bcp->timeoutsb4reset = timeoutsb4reset;
		bcp->ipi_reset_limit = ipi_reset_limit;
		bcp->complete_threshold = complete_threshold;
		bcp->congested_response_us = congested_response_us;
		bcp->congested_reps = congested_reps;
		bcp->congested_period = congested_period;
	}
	return 0;
}

/*
 * Initialization of BAU-related structures
 */
static int __init uv_bau_init(void)
{
	int uvhub;
	int pnode;
	int nuvhubs;
	int cur_cpu;
	int vector;
	unsigned long mmr;

	if (!is_uv_system())
		return 0;

	if (nobau)
		return 0;

	for_each_possible_cpu(cur_cpu)
		zalloc_cpumask_var_node(&per_cpu(uv_flush_tlb_mask, cur_cpu),
				       GFP_KERNEL, cpu_to_node(cur_cpu));

	uv_nshift = uv_hub_info->m_val;
	uv_mmask = (1UL << uv_hub_info->m_val) - 1;
	nuvhubs = uv_num_possible_blades();
	spin_lock_init(&disable_lock);
	congested_cycles = microsec_2_cycles(congested_response_us);

	uv_partition_base_pnode = 0x7fffffff;
	for (uvhub = 0; uvhub < nuvhubs; uvhub++) {
		if (uv_blade_nr_possible_cpus(uvhub) &&
			(uv_blade_to_pnode(uvhub) < uv_partition_base_pnode))
			uv_partition_base_pnode = uv_blade_to_pnode(uvhub);
	}

	if (uv_init_per_cpu(nuvhubs, uv_partition_base_pnode)) {
		nobau = 1;
		return 0;
	}

	vector = UV_BAU_MESSAGE;
	for_each_possible_blade(uvhub)
		if (uv_blade_nr_possible_cpus(uvhub))
			uv_init_uvhub(uvhub, vector, uv_partition_base_pnode);

	uv_enable_timeouts();
	alloc_intr_gate(vector, uv_bau_message_intr1);

	for_each_possible_blade(uvhub) {
		if (uv_blade_nr_possible_cpus(uvhub)) {
			pnode = uv_blade_to_pnode(uvhub);
			/* INIT the bau */
			uv_write_global_mmr64(pnode,
					UVH_LB_BAU_SB_ACTIVATION_CONTROL,
					((unsigned long)1 << 63));
			mmr = 1; /* should be 1 to broadcast to both sockets */
			uv_write_global_mmr64(pnode, UVH_BAU_DATA_BROADCAST,
						mmr);
		}
	}

	return 0;
}
core_initcall(uv_bau_init);
fs_initcall(uv_ptc_init);<|MERGE_RESOLUTION|>--- conflicted
+++ resolved
@@ -1373,14 +1373,6 @@
 		memset(bd2, 0, sizeof(struct bau_desc));
 		bd2->header.sw_ack_flag = 1;
 		/*
-<<<<<<< HEAD
-		 * base_dest_nodeid is the nasid of the first uvhub
-		 * in the partition. The bit map will indicate uvhub numbers,
-		 * which are 0-N in a partition. Pnodes are unique system-wide.
-		 */
-		bd2->header.base_dest_nodeid = UV_PNODE_TO_NASID(uv_partition_base_pnode);
-		bd2->header.dest_subnodeid = 0x10; /* the LB */
-=======
 		 * The base_dest_nasid set in the message header is the nasid
 		 * of the first uvhub in the partition. The bit map will
 		 * indicate destination pnode numbers relative to that base.
@@ -1388,7 +1380,6 @@
 		 */
 		bd2->header.base_dest_nasid = UV_PNODE_TO_NASID(base_pnode);
 		bd2->header.dest_subnodeid = UV_LB_SUBNODEID;
->>>>>>> d762f438
 		bd2->header.command = UV_NET_ENDPOINT_INTD;
 		bd2->header.int_both = 1;
 		/*
