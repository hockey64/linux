--- conflicted
+++ resolved
@@ -636,11 +636,7 @@
 M:	dirk@opfer-online.de
 S:	Maintained
 
-<<<<<<< HEAD
-ARM/PALMTX,PALMT5,PALMLD SUPPORT
-=======
 ARM/PALMTX,PALMT5,PALMLD,PALMTE2 SUPPORT
->>>>>>> 93cfb3c9
 P:	Marek Vasut
 M:	marek.vasut@gmail.com
 W:	http://hackndev.com
@@ -3943,11 +3939,7 @@
 
 SECURE DIGITAL HOST CONTROLLER INTERFACE (SDHCI) DRIVER
 P:	Pierre Ossman
-<<<<<<< HEAD
-M:	drzeus-sdhci@drzeus.cx
-=======
 M:	pierre@ossman.eu
->>>>>>> 93cfb3c9
 L:	sdhci-devel@lists.ossman.eu
 S:	Maintained
 
