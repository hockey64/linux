--- conflicted
+++ resolved
@@ -309,10 +309,7 @@
 				req_flow_ctrl is set to AUTO */
 	u16 link_flags;
 #define LINK_FLAGS_INT_DISABLED		(1<<0)
-<<<<<<< HEAD
-=======
 #define PHY_INITIALIZED		(1<<1)
->>>>>>> 3da889b6
 	u32 lfa_base;
 };
 
