/*
 * Copyright (c) 2008-2011 Atheros Communications Inc.
 *
 * Permission to use, copy, modify, and/or distribute this software for any
 * purpose with or without fee is hereby granted, provided that the above
 * copyright notice and this permission notice appear in all copies.
 *
 * THE SOFTWARE IS PROVIDED "AS IS" AND THE AUTHOR DISCLAIMS ALL WARRANTIES
 * WITH REGARD TO THIS SOFTWARE INCLUDING ALL IMPLIED WARRANTIES OF
 * MERCHANTABILITY AND FITNESS. IN NO EVENT SHALL THE AUTHOR BE LIABLE FOR
 * ANY SPECIAL, DIRECT, INDIRECT, OR CONSEQUENTIAL DAMAGES OR ANY DAMAGES
 * WHATSOEVER RESULTING FROM LOSS OF USE, DATA OR PROFITS, WHETHER IN AN
 * ACTION OF CONTRACT, NEGLIGENCE OR OTHER TORTIOUS ACTION, ARISING OUT OF
 * OR IN CONNECTION WITH THE USE OR PERFORMANCE OF THIS SOFTWARE.
 */

#include "hw.h"
#include "hw-ops.h"
#include <linux/export.h>

static void ath9k_hw_set_txq_interrupts(struct ath_hw *ah,
					struct ath9k_tx_queue_info *qi)
{
	ath_dbg(ath9k_hw_common(ah), INTERRUPT,
		"tx ok 0x%x err 0x%x desc 0x%x eol 0x%x urn 0x%x\n",
		ah->txok_interrupt_mask, ah->txerr_interrupt_mask,
		ah->txdesc_interrupt_mask, ah->txeol_interrupt_mask,
		ah->txurn_interrupt_mask);

	ENABLE_REGWRITE_BUFFER(ah);

	REG_WRITE(ah, AR_IMR_S0,
		  SM(ah->txok_interrupt_mask, AR_IMR_S0_QCU_TXOK)
		  | SM(ah->txdesc_interrupt_mask, AR_IMR_S0_QCU_TXDESC));
	REG_WRITE(ah, AR_IMR_S1,
		  SM(ah->txerr_interrupt_mask, AR_IMR_S1_QCU_TXERR)
		  | SM(ah->txeol_interrupt_mask, AR_IMR_S1_QCU_TXEOL));

	ah->imrs2_reg &= ~AR_IMR_S2_QCU_TXURN;
	ah->imrs2_reg |= (ah->txurn_interrupt_mask & AR_IMR_S2_QCU_TXURN);
	REG_WRITE(ah, AR_IMR_S2, ah->imrs2_reg);

	REGWRITE_BUFFER_FLUSH(ah);
}

u32 ath9k_hw_gettxbuf(struct ath_hw *ah, u32 q)
{
	return REG_READ(ah, AR_QTXDP(q));
}
EXPORT_SYMBOL(ath9k_hw_gettxbuf);

void ath9k_hw_puttxbuf(struct ath_hw *ah, u32 q, u32 txdp)
{
	REG_WRITE(ah, AR_QTXDP(q), txdp);
}
EXPORT_SYMBOL(ath9k_hw_puttxbuf);

void ath9k_hw_txstart(struct ath_hw *ah, u32 q)
{
	ath_dbg(ath9k_hw_common(ah), QUEUE, "Enable TXE on queue: %u\n", q);
	REG_WRITE(ah, AR_Q_TXE, 1 << q);
}
EXPORT_SYMBOL(ath9k_hw_txstart);

u32 ath9k_hw_numtxpending(struct ath_hw *ah, u32 q)
{
	u32 npend;

	npend = REG_READ(ah, AR_QSTS(q)) & AR_Q_STS_PEND_FR_CNT;
	if (npend == 0) {

		if (REG_READ(ah, AR_Q_TXE) & (1 << q))
			npend = 1;
	}

	return npend;
}
EXPORT_SYMBOL(ath9k_hw_numtxpending);

/**
 * ath9k_hw_updatetxtriglevel - adjusts the frame trigger level
 *
 * @ah: atheros hardware struct
 * @bIncTrigLevel: whether or not the frame trigger level should be updated
 *
 * The frame trigger level specifies the minimum number of bytes,
 * in units of 64 bytes, that must be DMA'ed into the PCU TX FIFO
 * before the PCU will initiate sending the frame on the air. This can
 * mean we initiate transmit before a full frame is on the PCU TX FIFO.
 * Resets to 0x1 (meaning 64 bytes or a full frame, whichever occurs
 * first)
 *
 * Caution must be taken to ensure to set the frame trigger level based
 * on the DMA request size. For example if the DMA request size is set to
 * 128 bytes the trigger level cannot exceed 6 * 64 = 384. This is because
 * there need to be enough space in the tx FIFO for the requested transfer
 * size. Hence the tx FIFO will stop with 512 - 128 = 384 bytes. If we set
 * the threshold to a value beyond 6, then the transmit will hang.
 *
 * Current dual   stream devices have a PCU TX FIFO size of 8 KB.
 * Current single stream devices have a PCU TX FIFO size of 4 KB, however,
 * there is a hardware issue which forces us to use 2 KB instead so the
 * frame trigger level must not exceed 2 KB for these chipsets.
 */
bool ath9k_hw_updatetxtriglevel(struct ath_hw *ah, bool bIncTrigLevel)
{
	u32 txcfg, curLevel, newLevel;

	if (ah->tx_trig_level >= ah->config.max_txtrig_level)
		return false;

	ath9k_hw_disable_interrupts(ah);

	txcfg = REG_READ(ah, AR_TXCFG);
	curLevel = MS(txcfg, AR_FTRIG);
	newLevel = curLevel;
	if (bIncTrigLevel) {
		if (curLevel < ah->config.max_txtrig_level)
			newLevel++;
	} else if (curLevel > MIN_TX_FIFO_THRESHOLD)
		newLevel--;
	if (newLevel != curLevel)
		REG_WRITE(ah, AR_TXCFG,
			  (txcfg & ~AR_FTRIG) | SM(newLevel, AR_FTRIG));

	ath9k_hw_enable_interrupts(ah);

	ah->tx_trig_level = newLevel;

	return newLevel != curLevel;
}
EXPORT_SYMBOL(ath9k_hw_updatetxtriglevel);

void ath9k_hw_abort_tx_dma(struct ath_hw *ah)
{
	int i, q;

	REG_WRITE(ah, AR_Q_TXD, AR_Q_TXD_M);

	REG_SET_BIT(ah, AR_PCU_MISC, AR_PCU_FORCE_QUIET_COLL | AR_PCU_CLEAR_VMF);
	REG_SET_BIT(ah, AR_DIAG_SW, AR_DIAG_FORCE_CH_IDLE_HIGH);
	REG_SET_BIT(ah, AR_D_GBL_IFS_MISC, AR_D_GBL_IFS_MISC_IGNORE_BACKOFF);

	for (q = 0; q < AR_NUM_QCU; q++) {
		for (i = 0; i < 1000; i++) {
			if (i)
				udelay(5);

			if (!ath9k_hw_numtxpending(ah, q))
				break;
		}
	}

	REG_CLR_BIT(ah, AR_PCU_MISC, AR_PCU_FORCE_QUIET_COLL | AR_PCU_CLEAR_VMF);
	REG_CLR_BIT(ah, AR_DIAG_SW, AR_DIAG_FORCE_CH_IDLE_HIGH);
	REG_CLR_BIT(ah, AR_D_GBL_IFS_MISC, AR_D_GBL_IFS_MISC_IGNORE_BACKOFF);

	REG_WRITE(ah, AR_Q_TXD, 0);
}
EXPORT_SYMBOL(ath9k_hw_abort_tx_dma);

bool ath9k_hw_stop_dma_queue(struct ath_hw *ah, u32 q)
{
#define ATH9K_TX_STOP_DMA_TIMEOUT	1000    /* usec */
#define ATH9K_TIME_QUANTUM		100     /* usec */
	int wait_time = ATH9K_TX_STOP_DMA_TIMEOUT / ATH9K_TIME_QUANTUM;
	int wait;

	REG_WRITE(ah, AR_Q_TXD, 1 << q);

	for (wait = wait_time; wait != 0; wait--) {
		if (wait != wait_time)
			udelay(ATH9K_TIME_QUANTUM);

		if (ath9k_hw_numtxpending(ah, q) == 0)
			break;
	}

	REG_WRITE(ah, AR_Q_TXD, 0);

	return wait != 0;

#undef ATH9K_TX_STOP_DMA_TIMEOUT
#undef ATH9K_TIME_QUANTUM
}
EXPORT_SYMBOL(ath9k_hw_stop_dma_queue);

void ath9k_hw_gettxintrtxqs(struct ath_hw *ah, u32 *txqs)
{
	*txqs &= ah->intr_txqs;
	ah->intr_txqs &= ~(*txqs);
}
EXPORT_SYMBOL(ath9k_hw_gettxintrtxqs);

bool ath9k_hw_set_txq_props(struct ath_hw *ah, int q,
			    const struct ath9k_tx_queue_info *qinfo)
{
	u32 cw;
	struct ath_common *common = ath9k_hw_common(ah);
	struct ath9k_tx_queue_info *qi;

	qi = &ah->txq[q];
	if (qi->tqi_type == ATH9K_TX_QUEUE_INACTIVE) {
		ath_dbg(common, QUEUE,
			"Set TXQ properties, inactive queue: %u\n", q);
		return false;
	}

	ath_dbg(common, QUEUE, "Set queue properties for: %u\n", q);

	qi->tqi_ver = qinfo->tqi_ver;
	qi->tqi_subtype = qinfo->tqi_subtype;
	qi->tqi_qflags = qinfo->tqi_qflags;
	qi->tqi_priority = qinfo->tqi_priority;
	if (qinfo->tqi_aifs != ATH9K_TXQ_USEDEFAULT)
		qi->tqi_aifs = min(qinfo->tqi_aifs, 255U);
	else
		qi->tqi_aifs = INIT_AIFS;
	if (qinfo->tqi_cwmin != ATH9K_TXQ_USEDEFAULT) {
		cw = min(qinfo->tqi_cwmin, 1024U);
		qi->tqi_cwmin = 1;
		while (qi->tqi_cwmin < cw)
			qi->tqi_cwmin = (qi->tqi_cwmin << 1) | 1;
	} else
		qi->tqi_cwmin = qinfo->tqi_cwmin;
	if (qinfo->tqi_cwmax != ATH9K_TXQ_USEDEFAULT) {
		cw = min(qinfo->tqi_cwmax, 1024U);
		qi->tqi_cwmax = 1;
		while (qi->tqi_cwmax < cw)
			qi->tqi_cwmax = (qi->tqi_cwmax << 1) | 1;
	} else
		qi->tqi_cwmax = INIT_CWMAX;

	if (qinfo->tqi_shretry != 0)
		qi->tqi_shretry = min((u32) qinfo->tqi_shretry, 15U);
	else
		qi->tqi_shretry = INIT_SH_RETRY;
	if (qinfo->tqi_lgretry != 0)
		qi->tqi_lgretry = min((u32) qinfo->tqi_lgretry, 15U);
	else
		qi->tqi_lgretry = INIT_LG_RETRY;
	qi->tqi_cbrPeriod = qinfo->tqi_cbrPeriod;
	qi->tqi_cbrOverflowLimit = qinfo->tqi_cbrOverflowLimit;
	qi->tqi_burstTime = qinfo->tqi_burstTime;
	qi->tqi_readyTime = qinfo->tqi_readyTime;

	switch (qinfo->tqi_subtype) {
	case ATH9K_WME_UPSD:
		if (qi->tqi_type == ATH9K_TX_QUEUE_DATA)
			qi->tqi_intFlags = ATH9K_TXQ_USE_LOCKOUT_BKOFF_DIS;
		break;
	default:
		break;
	}

	return true;
}
EXPORT_SYMBOL(ath9k_hw_set_txq_props);

bool ath9k_hw_get_txq_props(struct ath_hw *ah, int q,
			    struct ath9k_tx_queue_info *qinfo)
{
	struct ath_common *common = ath9k_hw_common(ah);
	struct ath9k_tx_queue_info *qi;

	qi = &ah->txq[q];
	if (qi->tqi_type == ATH9K_TX_QUEUE_INACTIVE) {
		ath_dbg(common, QUEUE,
			"Get TXQ properties, inactive queue: %u\n", q);
		return false;
	}

	qinfo->tqi_qflags = qi->tqi_qflags;
	qinfo->tqi_ver = qi->tqi_ver;
	qinfo->tqi_subtype = qi->tqi_subtype;
	qinfo->tqi_qflags = qi->tqi_qflags;
	qinfo->tqi_priority = qi->tqi_priority;
	qinfo->tqi_aifs = qi->tqi_aifs;
	qinfo->tqi_cwmin = qi->tqi_cwmin;
	qinfo->tqi_cwmax = qi->tqi_cwmax;
	qinfo->tqi_shretry = qi->tqi_shretry;
	qinfo->tqi_lgretry = qi->tqi_lgretry;
	qinfo->tqi_cbrPeriod = qi->tqi_cbrPeriod;
	qinfo->tqi_cbrOverflowLimit = qi->tqi_cbrOverflowLimit;
	qinfo->tqi_burstTime = qi->tqi_burstTime;
	qinfo->tqi_readyTime = qi->tqi_readyTime;

	return true;
}
EXPORT_SYMBOL(ath9k_hw_get_txq_props);

int ath9k_hw_setuptxqueue(struct ath_hw *ah, enum ath9k_tx_queue type,
			  const struct ath9k_tx_queue_info *qinfo)
{
	struct ath_common *common = ath9k_hw_common(ah);
	struct ath9k_tx_queue_info *qi;
	int q;

	switch (type) {
	case ATH9K_TX_QUEUE_BEACON:
		q = ATH9K_NUM_TX_QUEUES - 1;
		break;
	case ATH9K_TX_QUEUE_CAB:
		q = ATH9K_NUM_TX_QUEUES - 2;
		break;
	case ATH9K_TX_QUEUE_PSPOLL:
		q = 1;
		break;
	case ATH9K_TX_QUEUE_UAPSD:
		q = ATH9K_NUM_TX_QUEUES - 3;
		break;
	case ATH9K_TX_QUEUE_DATA:
		for (q = 0; q < ATH9K_NUM_TX_QUEUES; q++)
			if (ah->txq[q].tqi_type ==
			    ATH9K_TX_QUEUE_INACTIVE)
				break;
		if (q == ATH9K_NUM_TX_QUEUES) {
			ath_err(common, "No available TX queue\n");
			return -1;
		}
		break;
	default:
		ath_err(common, "Invalid TX queue type: %u\n", type);
		return -1;
	}

	ath_dbg(common, QUEUE, "Setup TX queue: %u\n", q);

	qi = &ah->txq[q];
	if (qi->tqi_type != ATH9K_TX_QUEUE_INACTIVE) {
		ath_err(common, "TX queue: %u already active\n", q);
		return -1;
	}
	memset(qi, 0, sizeof(struct ath9k_tx_queue_info));
	qi->tqi_type = type;
	qi->tqi_physCompBuf = qinfo->tqi_physCompBuf;
	(void) ath9k_hw_set_txq_props(ah, q, qinfo);

	return q;
}
EXPORT_SYMBOL(ath9k_hw_setuptxqueue);

bool ath9k_hw_releasetxqueue(struct ath_hw *ah, u32 q)
{
	struct ath_common *common = ath9k_hw_common(ah);
	struct ath9k_tx_queue_info *qi;

	qi = &ah->txq[q];
	if (qi->tqi_type == ATH9K_TX_QUEUE_INACTIVE) {
		ath_dbg(common, QUEUE, "Release TXQ, inactive queue: %u\n", q);
		return false;
	}

	ath_dbg(common, QUEUE, "Release TX queue: %u\n", q);

	qi->tqi_type = ATH9K_TX_QUEUE_INACTIVE;
	ah->txok_interrupt_mask &= ~(1 << q);
	ah->txerr_interrupt_mask &= ~(1 << q);
	ah->txdesc_interrupt_mask &= ~(1 << q);
	ah->txeol_interrupt_mask &= ~(1 << q);
	ah->txurn_interrupt_mask &= ~(1 << q);
	ath9k_hw_set_txq_interrupts(ah, qi);

	return true;
}
EXPORT_SYMBOL(ath9k_hw_releasetxqueue);

bool ath9k_hw_resettxqueue(struct ath_hw *ah, u32 q)
{
	struct ath_common *common = ath9k_hw_common(ah);
	struct ath9k_channel *chan = ah->curchan;
	struct ath9k_tx_queue_info *qi;
	u32 cwMin, chanCwMin, value;

	qi = &ah->txq[q];
	if (qi->tqi_type == ATH9K_TX_QUEUE_INACTIVE) {
		ath_dbg(common, QUEUE, "Reset TXQ, inactive queue: %u\n", q);
		return true;
	}

	ath_dbg(common, QUEUE, "Reset TX queue: %u\n", q);

	if (qi->tqi_cwmin == ATH9K_TXQ_USEDEFAULT) {
		if (chan && IS_CHAN_B(chan))
			chanCwMin = INIT_CWMIN_11B;
		else
			chanCwMin = INIT_CWMIN;

		for (cwMin = 1; cwMin < chanCwMin; cwMin = (cwMin << 1) | 1);
	} else
		cwMin = qi->tqi_cwmin;

	ENABLE_REGWRITE_BUFFER(ah);

	REG_WRITE(ah, AR_DLCL_IFS(q),
		  SM(cwMin, AR_D_LCL_IFS_CWMIN) |
		  SM(qi->tqi_cwmax, AR_D_LCL_IFS_CWMAX) |
		  SM(qi->tqi_aifs, AR_D_LCL_IFS_AIFS));

	REG_WRITE(ah, AR_DRETRY_LIMIT(q),
		  SM(INIT_SSH_RETRY, AR_D_RETRY_LIMIT_STA_SH) |
		  SM(INIT_SLG_RETRY, AR_D_RETRY_LIMIT_STA_LG) |
		  SM(qi->tqi_shretry, AR_D_RETRY_LIMIT_FR_SH));

	REG_WRITE(ah, AR_QMISC(q), AR_Q_MISC_DCU_EARLY_TERM_REQ);

	if (AR_SREV_9340(ah))
		REG_WRITE(ah, AR_DMISC(q),
			  AR_D_MISC_CW_BKOFF_EN | AR_D_MISC_FRAG_WAIT_EN | 0x1);
	else
		REG_WRITE(ah, AR_DMISC(q),
			  AR_D_MISC_CW_BKOFF_EN | AR_D_MISC_FRAG_WAIT_EN | 0x2);

	if (qi->tqi_cbrPeriod) {
		REG_WRITE(ah, AR_QCBRCFG(q),
			  SM(qi->tqi_cbrPeriod, AR_Q_CBRCFG_INTERVAL) |
			  SM(qi->tqi_cbrOverflowLimit, AR_Q_CBRCFG_OVF_THRESH));
		REG_SET_BIT(ah, AR_QMISC(q), AR_Q_MISC_FSP_CBR |
			    (qi->tqi_cbrOverflowLimit ?
			     AR_Q_MISC_CBR_EXP_CNTR_LIMIT_EN : 0));
	}
	if (qi->tqi_readyTime && (qi->tqi_type != ATH9K_TX_QUEUE_CAB)) {
		REG_WRITE(ah, AR_QRDYTIMECFG(q),
			  SM(qi->tqi_readyTime, AR_Q_RDYTIMECFG_DURATION) |
			  AR_Q_RDYTIMECFG_EN);
	}

	REG_WRITE(ah, AR_DCHNTIME(q),
		  SM(qi->tqi_burstTime, AR_D_CHNTIME_DUR) |
		  (qi->tqi_burstTime ? AR_D_CHNTIME_EN : 0));

	if (qi->tqi_burstTime
	    && (qi->tqi_qflags & TXQ_FLAG_RDYTIME_EXP_POLICY_ENABLE))
		REG_SET_BIT(ah, AR_QMISC(q), AR_Q_MISC_RDYTIME_EXP_POLICY);

	if (qi->tqi_qflags & TXQ_FLAG_BACKOFF_DISABLE)
		REG_SET_BIT(ah, AR_DMISC(q), AR_D_MISC_POST_FR_BKOFF_DIS);

	REGWRITE_BUFFER_FLUSH(ah);

	if (qi->tqi_qflags & TXQ_FLAG_FRAG_BURST_BACKOFF_ENABLE)
		REG_SET_BIT(ah, AR_DMISC(q), AR_D_MISC_FRAG_BKOFF_EN);

	switch (qi->tqi_type) {
	case ATH9K_TX_QUEUE_BEACON:
		ENABLE_REGWRITE_BUFFER(ah);

		REG_SET_BIT(ah, AR_QMISC(q),
			    AR_Q_MISC_FSP_DBA_GATED
			    | AR_Q_MISC_BEACON_USE
			    | AR_Q_MISC_CBR_INCR_DIS1);

		REG_SET_BIT(ah, AR_DMISC(q),
			    (AR_D_MISC_ARB_LOCKOUT_CNTRL_GLOBAL <<
			     AR_D_MISC_ARB_LOCKOUT_CNTRL_S)
			    | AR_D_MISC_BEACON_USE
			    | AR_D_MISC_POST_FR_BKOFF_DIS);

		REGWRITE_BUFFER_FLUSH(ah);

		/*
		 * cwmin and cwmax should be 0 for beacon queue
		 * but not for IBSS as we would create an imbalance
		 * on beaconing fairness for participating nodes.
		 */
		if (AR_SREV_9300_20_OR_LATER(ah) &&
		    ah->opmode != NL80211_IFTYPE_ADHOC) {
			REG_WRITE(ah, AR_DLCL_IFS(q), SM(0, AR_D_LCL_IFS_CWMIN)
				  | SM(0, AR_D_LCL_IFS_CWMAX)
				  | SM(qi->tqi_aifs, AR_D_LCL_IFS_AIFS));
		}
		break;
	case ATH9K_TX_QUEUE_CAB:
		ENABLE_REGWRITE_BUFFER(ah);

		REG_SET_BIT(ah, AR_QMISC(q),
			    AR_Q_MISC_FSP_DBA_GATED
			    | AR_Q_MISC_CBR_INCR_DIS1
			    | AR_Q_MISC_CBR_INCR_DIS0);
		value = (qi->tqi_readyTime -
			 (ah->config.sw_beacon_response_time -
			  ah->config.dma_beacon_response_time) -
			 ah->config.additional_swba_backoff) * 1024;
		REG_WRITE(ah, AR_QRDYTIMECFG(q),
			  value | AR_Q_RDYTIMECFG_EN);
		REG_SET_BIT(ah, AR_DMISC(q),
			    (AR_D_MISC_ARB_LOCKOUT_CNTRL_GLOBAL <<
			     AR_D_MISC_ARB_LOCKOUT_CNTRL_S));

		REGWRITE_BUFFER_FLUSH(ah);

		break;
	case ATH9K_TX_QUEUE_PSPOLL:
		REG_SET_BIT(ah, AR_QMISC(q), AR_Q_MISC_CBR_INCR_DIS1);
		break;
	case ATH9K_TX_QUEUE_UAPSD:
		REG_SET_BIT(ah, AR_DMISC(q), AR_D_MISC_POST_FR_BKOFF_DIS);
		break;
	default:
		break;
	}

	if (qi->tqi_intFlags & ATH9K_TXQ_USE_LOCKOUT_BKOFF_DIS) {
		REG_SET_BIT(ah, AR_DMISC(q),
			    SM(AR_D_MISC_ARB_LOCKOUT_CNTRL_GLOBAL,
			       AR_D_MISC_ARB_LOCKOUT_CNTRL) |
			    AR_D_MISC_POST_FR_BKOFF_DIS);
	}

	if (AR_SREV_9300_20_OR_LATER(ah))
		REG_WRITE(ah, AR_Q_DESC_CRCCHK, AR_Q_DESC_CRCCHK_EN);

	if (qi->tqi_qflags & TXQ_FLAG_TXOKINT_ENABLE)
		ah->txok_interrupt_mask |= 1 << q;
	else
		ah->txok_interrupt_mask &= ~(1 << q);
	if (qi->tqi_qflags & TXQ_FLAG_TXERRINT_ENABLE)
		ah->txerr_interrupt_mask |= 1 << q;
	else
		ah->txerr_interrupt_mask &= ~(1 << q);
	if (qi->tqi_qflags & TXQ_FLAG_TXDESCINT_ENABLE)
		ah->txdesc_interrupt_mask |= 1 << q;
	else
		ah->txdesc_interrupt_mask &= ~(1 << q);
	if (qi->tqi_qflags & TXQ_FLAG_TXEOLINT_ENABLE)
		ah->txeol_interrupt_mask |= 1 << q;
	else
		ah->txeol_interrupt_mask &= ~(1 << q);
	if (qi->tqi_qflags & TXQ_FLAG_TXURNINT_ENABLE)
		ah->txurn_interrupt_mask |= 1 << q;
	else
		ah->txurn_interrupt_mask &= ~(1 << q);
	ath9k_hw_set_txq_interrupts(ah, qi);

	return true;
}
EXPORT_SYMBOL(ath9k_hw_resettxqueue);

int ath9k_hw_rxprocdesc(struct ath_hw *ah, struct ath_desc *ds,
			struct ath_rx_status *rs)
{
	struct ar5416_desc ads;
	struct ar5416_desc *adsp = AR5416DESC(ds);
	u32 phyerr;

	if ((adsp->ds_rxstatus8 & AR_RxDone) == 0)
		return -EINPROGRESS;

	ads.u.rx = adsp->u.rx;

	rs->rs_status = 0;
	rs->rs_flags = 0;

	rs->rs_datalen = ads.ds_rxstatus1 & AR_DataLen;
	rs->rs_tstamp = ads.AR_RcvTimestamp;

	if (ads.ds_rxstatus8 & AR_PostDelimCRCErr) {
		rs->rs_rssi = ATH9K_RSSI_BAD;
		rs->rs_rssi_ctl0 = ATH9K_RSSI_BAD;
		rs->rs_rssi_ctl1 = ATH9K_RSSI_BAD;
		rs->rs_rssi_ctl2 = ATH9K_RSSI_BAD;
		rs->rs_rssi_ext0 = ATH9K_RSSI_BAD;
		rs->rs_rssi_ext1 = ATH9K_RSSI_BAD;
		rs->rs_rssi_ext2 = ATH9K_RSSI_BAD;
	} else {
		rs->rs_rssi = MS(ads.ds_rxstatus4, AR_RxRSSICombined);
		rs->rs_rssi_ctl0 = MS(ads.ds_rxstatus0,
						AR_RxRSSIAnt00);
		rs->rs_rssi_ctl1 = MS(ads.ds_rxstatus0,
						AR_RxRSSIAnt01);
		rs->rs_rssi_ctl2 = MS(ads.ds_rxstatus0,
						AR_RxRSSIAnt02);
		rs->rs_rssi_ext0 = MS(ads.ds_rxstatus4,
						AR_RxRSSIAnt10);
		rs->rs_rssi_ext1 = MS(ads.ds_rxstatus4,
						AR_RxRSSIAnt11);
		rs->rs_rssi_ext2 = MS(ads.ds_rxstatus4,
						AR_RxRSSIAnt12);
	}
	if (ads.ds_rxstatus8 & AR_RxKeyIdxValid)
		rs->rs_keyix = MS(ads.ds_rxstatus8, AR_KeyIdx);
	else
		rs->rs_keyix = ATH9K_RXKEYIX_INVALID;

	rs->rs_rate = MS(ads.ds_rxstatus0, AR_RxRate);
	rs->rs_more = (ads.ds_rxstatus1 & AR_RxMore) ? 1 : 0;

	rs->rs_isaggr = (ads.ds_rxstatus8 & AR_RxAggr) ? 1 : 0;
	rs->rs_moreaggr =
		(ads.ds_rxstatus8 & AR_RxMoreAggr) ? 1 : 0;
	rs->rs_antenna = MS(ads.ds_rxstatus3, AR_RxAntenna);
	rs->rs_flags =
		(ads.ds_rxstatus3 & AR_GI) ? ATH9K_RX_GI : 0;
	rs->rs_flags |=
		(ads.ds_rxstatus3 & AR_2040) ? ATH9K_RX_2040 : 0;

	if (ads.ds_rxstatus8 & AR_PreDelimCRCErr)
		rs->rs_flags |= ATH9K_RX_DELIM_CRC_PRE;
	if (ads.ds_rxstatus8 & AR_PostDelimCRCErr)
		rs->rs_flags |= ATH9K_RX_DELIM_CRC_POST;
	if (ads.ds_rxstatus8 & AR_DecryptBusyErr)
		rs->rs_flags |= ATH9K_RX_DECRYPT_BUSY;

	if ((ads.ds_rxstatus8 & AR_RxFrameOK) == 0) {
		/*
		 * Treat these errors as mutually exclusive to avoid spurious
		 * extra error reports from the hardware. If a CRC error is
		 * reported, then decryption and MIC errors are irrelevant,
		 * the frame is going to be dropped either way
		 */
		if (ads.ds_rxstatus8 & AR_CRCErr)
			rs->rs_status |= ATH9K_RXERR_CRC;
		else if (ads.ds_rxstatus8 & AR_PHYErr) {
			rs->rs_status |= ATH9K_RXERR_PHY;
			phyerr = MS(ads.ds_rxstatus8, AR_PHYErrCode);
			rs->rs_phyerr = phyerr;
		} else if (ads.ds_rxstatus8 & AR_DecryptCRCErr)
			rs->rs_status |= ATH9K_RXERR_DECRYPT;
		else if (ads.ds_rxstatus8 & AR_MichaelErr)
			rs->rs_status |= ATH9K_RXERR_MIC;
		if (ads.ds_rxstatus8 & AR_KeyMiss)
			rs->rs_status |= ATH9K_RXERR_KEYMISS;
	}

	return 0;
}
EXPORT_SYMBOL(ath9k_hw_rxprocdesc);

/*
 * This can stop or re-enables RX.
 *
 * If bool is set this will kill any frame which is currently being
 * transferred between the MAC and baseband and also prevent any new
 * frames from getting started.
 */
bool ath9k_hw_setrxabort(struct ath_hw *ah, bool set)
{
	u32 reg;

	if (set) {
		REG_SET_BIT(ah, AR_DIAG_SW,
			    (AR_DIAG_RX_DIS | AR_DIAG_RX_ABORT));

		if (!ath9k_hw_wait(ah, AR_OBS_BUS_1, AR_OBS_BUS_1_RX_STATE,
				   0, AH_WAIT_TIMEOUT)) {
			REG_CLR_BIT(ah, AR_DIAG_SW,
				    (AR_DIAG_RX_DIS |
				     AR_DIAG_RX_ABORT));

			reg = REG_READ(ah, AR_OBS_BUS_1);
			ath_err(ath9k_hw_common(ah),
				"RX failed to go idle in 10 ms RXSM=0x%x\n",
				reg);

			return false;
		}
	} else {
		REG_CLR_BIT(ah, AR_DIAG_SW,
			    (AR_DIAG_RX_DIS | AR_DIAG_RX_ABORT));
	}

	return true;
}
EXPORT_SYMBOL(ath9k_hw_setrxabort);

void ath9k_hw_putrxbuf(struct ath_hw *ah, u32 rxdp)
{
	REG_WRITE(ah, AR_RXDP, rxdp);
}
EXPORT_SYMBOL(ath9k_hw_putrxbuf);

void ath9k_hw_startpcureceive(struct ath_hw *ah, bool is_scanning)
{
	ath9k_enable_mib_counters(ah);

	ath9k_ani_reset(ah, is_scanning);

	REG_CLR_BIT(ah, AR_DIAG_SW, (AR_DIAG_RX_DIS | AR_DIAG_RX_ABORT));
}
EXPORT_SYMBOL(ath9k_hw_startpcureceive);

void ath9k_hw_abortpcurecv(struct ath_hw *ah)
{
	REG_SET_BIT(ah, AR_DIAG_SW, AR_DIAG_RX_ABORT | AR_DIAG_RX_DIS);

	ath9k_hw_disable_mib_counters(ah);
}
EXPORT_SYMBOL(ath9k_hw_abortpcurecv);

bool ath9k_hw_stopdmarecv(struct ath_hw *ah, bool *reset)
{
#define AH_RX_STOP_DMA_TIMEOUT 10000   /* usec */
	struct ath_common *common = ath9k_hw_common(ah);
	u32 mac_status, last_mac_status = 0;
	int i;

	/* Enable access to the DMA observation bus */
	REG_WRITE(ah, AR_MACMISC,
		  ((AR_MACMISC_DMA_OBS_LINE_8 << AR_MACMISC_DMA_OBS_S) |
		   (AR_MACMISC_MISC_OBS_BUS_1 <<
		    AR_MACMISC_MISC_OBS_BUS_MSB_S)));

	REG_WRITE(ah, AR_CR, AR_CR_RXD);

	/* Wait for rx enable bit to go low */
	for (i = AH_RX_STOP_DMA_TIMEOUT / AH_TIME_QUANTUM; i != 0; i--) {
		if ((REG_READ(ah, AR_CR) & AR_CR_RXE) == 0)
			break;

		if (!AR_SREV_9300_20_OR_LATER(ah)) {
			mac_status = REG_READ(ah, AR_DMADBG_7) & 0x7f0;
			if (mac_status == 0x1c0 && mac_status == last_mac_status) {
				*reset = true;
				break;
			}

			last_mac_status = mac_status;
		}

		udelay(AH_TIME_QUANTUM);
	}

	if (i == 0) {
		ath_err(common,
			"DMA failed to stop in %d ms AR_CR=0x%08x AR_DIAG_SW=0x%08x DMADBG_7=0x%08x\n",
			AH_RX_STOP_DMA_TIMEOUT / 1000,
			REG_READ(ah, AR_CR),
			REG_READ(ah, AR_DIAG_SW),
			REG_READ(ah, AR_DMADBG_7));
		return false;
	} else {
		return true;
	}

#undef AH_RX_STOP_DMA_TIMEOUT
}
EXPORT_SYMBOL(ath9k_hw_stopdmarecv);

int ath9k_hw_beaconq_setup(struct ath_hw *ah)
{
	struct ath9k_tx_queue_info qi;

	memset(&qi, 0, sizeof(qi));
	qi.tqi_aifs = 1;
	qi.tqi_cwmin = 0;
	qi.tqi_cwmax = 0;
	/* NB: don't enable any interrupts */
	return ath9k_hw_setuptxqueue(ah, ATH9K_TX_QUEUE_BEACON, &qi);
}
EXPORT_SYMBOL(ath9k_hw_beaconq_setup);

bool ath9k_hw_intrpend(struct ath_hw *ah)
{
	u32 host_isr;

	if (AR_SREV_9100(ah))
		return true;

	host_isr = REG_READ(ah, AR_INTR_ASYNC_CAUSE);

	if (((host_isr & AR_INTR_MAC_IRQ) ||
	     (host_isr & AR_INTR_ASYNC_MASK_MCI)) &&
	    (host_isr != AR_INTR_SPURIOUS))
		return true;

	host_isr = REG_READ(ah, AR_INTR_SYNC_CAUSE);
	if ((host_isr & AR_INTR_SYNC_DEFAULT)
	    && (host_isr != AR_INTR_SPURIOUS))
		return true;

	return false;
}
EXPORT_SYMBOL(ath9k_hw_intrpend);

void ath9k_hw_disable_interrupts(struct ath_hw *ah)
{
	struct ath_common *common = ath9k_hw_common(ah);

	if (!(ah->imask & ATH9K_INT_GLOBAL))
		atomic_set(&ah->intr_ref_cnt, -1);
	else
		atomic_dec(&ah->intr_ref_cnt);

	ath_dbg(common, INTERRUPT, "disable IER\n");
	REG_WRITE(ah, AR_IER, AR_IER_DISABLE);
	(void) REG_READ(ah, AR_IER);
	if (!AR_SREV_9100(ah)) {
		REG_WRITE(ah, AR_INTR_ASYNC_ENABLE, 0);
		(void) REG_READ(ah, AR_INTR_ASYNC_ENABLE);

		REG_WRITE(ah, AR_INTR_SYNC_ENABLE, 0);
		(void) REG_READ(ah, AR_INTR_SYNC_ENABLE);
	}
}
EXPORT_SYMBOL(ath9k_hw_disable_interrupts);

void ath9k_hw_enable_interrupts(struct ath_hw *ah)
{
	struct ath_common *common = ath9k_hw_common(ah);
	u32 sync_default = AR_INTR_SYNC_DEFAULT;
	u32 async_mask;

	if (!(ah->imask & ATH9K_INT_GLOBAL))
		return;

	if (!atomic_inc_and_test(&ah->intr_ref_cnt)) {
		ath_dbg(common, INTERRUPT, "Do not enable IER ref count %d\n",
			atomic_read(&ah->intr_ref_cnt));
		return;
	}

	if (AR_SREV_9340(ah))
		sync_default &= ~AR_INTR_SYNC_HOST1_FATAL;

	async_mask = AR_INTR_MAC_IRQ;

	if (ah->imask & ATH9K_INT_MCI)
		async_mask |= AR_INTR_ASYNC_MASK_MCI;

<<<<<<< HEAD
	ath_dbg(common, ATH_DBG_INTERRUPT, "enable IER\n");
=======
	ath_dbg(common, INTERRUPT, "enable IER\n");
>>>>>>> dc0d633e
	REG_WRITE(ah, AR_IER, AR_IER_ENABLE);
	if (!AR_SREV_9100(ah)) {
		REG_WRITE(ah, AR_INTR_ASYNC_ENABLE, async_mask);
		REG_WRITE(ah, AR_INTR_ASYNC_MASK, async_mask);

		REG_WRITE(ah, AR_INTR_SYNC_ENABLE, sync_default);
		REG_WRITE(ah, AR_INTR_SYNC_MASK, sync_default);
	}
	ath_dbg(common, INTERRUPT, "AR_IMR 0x%x IER 0x%x\n",
		REG_READ(ah, AR_IMR), REG_READ(ah, AR_IER));
}
EXPORT_SYMBOL(ath9k_hw_enable_interrupts);

void ath9k_hw_set_interrupts(struct ath_hw *ah)
{
	enum ath9k_int ints = ah->imask;
	u32 mask, mask2;
	struct ath9k_hw_capabilities *pCap = &ah->caps;
	struct ath_common *common = ath9k_hw_common(ah);

	if (!(ints & ATH9K_INT_GLOBAL))
		ath9k_hw_disable_interrupts(ah);

	ath_dbg(common, INTERRUPT, "New interrupt mask 0x%x\n", ints);

	mask = ints & ATH9K_INT_COMMON;
	mask2 = 0;

	if (ints & ATH9K_INT_TX) {
		if (ah->config.tx_intr_mitigation)
			mask |= AR_IMR_TXMINTR | AR_IMR_TXINTM;
		else {
			if (ah->txok_interrupt_mask)
				mask |= AR_IMR_TXOK;
			if (ah->txdesc_interrupt_mask)
				mask |= AR_IMR_TXDESC;
		}
		if (ah->txerr_interrupt_mask)
			mask |= AR_IMR_TXERR;
		if (ah->txeol_interrupt_mask)
			mask |= AR_IMR_TXEOL;
	}
	if (ints & ATH9K_INT_RX) {
		if (AR_SREV_9300_20_OR_LATER(ah)) {
			mask |= AR_IMR_RXERR | AR_IMR_RXOK_HP;
			if (ah->config.rx_intr_mitigation) {
				mask &= ~AR_IMR_RXOK_LP;
				mask |=  AR_IMR_RXMINTR | AR_IMR_RXINTM;
			} else {
				mask |= AR_IMR_RXOK_LP;
			}
		} else {
			if (ah->config.rx_intr_mitigation)
				mask |= AR_IMR_RXMINTR | AR_IMR_RXINTM;
			else
				mask |= AR_IMR_RXOK | AR_IMR_RXDESC;
		}
		if (!(pCap->hw_caps & ATH9K_HW_CAP_AUTOSLEEP))
			mask |= AR_IMR_GENTMR;
	}

	if (ints & ATH9K_INT_GENTIMER)
		mask |= AR_IMR_GENTMR;

	if (ints & (ATH9K_INT_BMISC)) {
		mask |= AR_IMR_BCNMISC;
		if (ints & ATH9K_INT_TIM)
			mask2 |= AR_IMR_S2_TIM;
		if (ints & ATH9K_INT_DTIM)
			mask2 |= AR_IMR_S2_DTIM;
		if (ints & ATH9K_INT_DTIMSYNC)
			mask2 |= AR_IMR_S2_DTIMSYNC;
		if (ints & ATH9K_INT_CABEND)
			mask2 |= AR_IMR_S2_CABEND;
		if (ints & ATH9K_INT_TSFOOR)
			mask2 |= AR_IMR_S2_TSFOOR;
	}

	if (ints & (ATH9K_INT_GTT | ATH9K_INT_CST)) {
		mask |= AR_IMR_BCNMISC;
		if (ints & ATH9K_INT_GTT)
			mask2 |= AR_IMR_S2_GTT;
		if (ints & ATH9K_INT_CST)
			mask2 |= AR_IMR_S2_CST;
	}

	ath_dbg(common, INTERRUPT, "new IMR 0x%x\n", mask);
	REG_WRITE(ah, AR_IMR, mask);
	ah->imrs2_reg &= ~(AR_IMR_S2_TIM | AR_IMR_S2_DTIM | AR_IMR_S2_DTIMSYNC |
			   AR_IMR_S2_CABEND | AR_IMR_S2_CABTO |
			   AR_IMR_S2_TSFOOR | AR_IMR_S2_GTT | AR_IMR_S2_CST);
	ah->imrs2_reg |= mask2;
	REG_WRITE(ah, AR_IMR_S2, ah->imrs2_reg);

	if (!(pCap->hw_caps & ATH9K_HW_CAP_AUTOSLEEP)) {
		if (ints & ATH9K_INT_TIM_TIMER)
			REG_SET_BIT(ah, AR_IMR_S5, AR_IMR_S5_TIM_TIMER);
		else
			REG_CLR_BIT(ah, AR_IMR_S5, AR_IMR_S5_TIM_TIMER);
	}

	return;
}
EXPORT_SYMBOL(ath9k_hw_set_interrupts);<|MERGE_RESOLUTION|>--- conflicted
+++ resolved
@@ -817,11 +817,7 @@
 	if (ah->imask & ATH9K_INT_MCI)
 		async_mask |= AR_INTR_ASYNC_MASK_MCI;
 
-<<<<<<< HEAD
-	ath_dbg(common, ATH_DBG_INTERRUPT, "enable IER\n");
-=======
 	ath_dbg(common, INTERRUPT, "enable IER\n");
->>>>>>> dc0d633e
 	REG_WRITE(ah, AR_IER, AR_IER_ENABLE);
 	if (!AR_SREV_9100(ah)) {
 		REG_WRITE(ah, AR_INTR_ASYNC_ENABLE, async_mask);
